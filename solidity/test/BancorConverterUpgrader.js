--- conflicted
+++ resolved
@@ -13,9 +13,6 @@
 const BancorConverterFactory = artifacts.require('BancorConverterFactory');
 const BancorConverterUpgrader = artifacts.require('BancorConverterUpgrader');
 
-<<<<<<< HEAD
-const versions = [9, 10, 11, 23];
-=======
 const CONVERSION_FEE     = '1000';
 const MAX_CONVERSION_FEE = '30000';
 const CONNECTOR1_BALANCE = '5000';
@@ -23,7 +20,6 @@
 const TOKEN_TOTAL_SUPPLY = '20000';
 
 const versions = [9, 10, 11];
->>>>>>> 09fd38d1
 
 let contractRegistry;
 let contractFeatures;
@@ -130,22 +126,6 @@
         converterFactory = await BancorConverterFactory.new();
         await contractRegistry.registerAddress(ContractRegistryClient.CONTRACT_FEATURES, contractFeatures.address);
         await contractRegistry.registerAddress(ContractRegistryClient.BANCOR_CONVERTER_FACTORY, converterFactory.address);
-<<<<<<< HEAD
-
-        converterUpgrader = await BancorConverterUpgrader.new(contractRegistry.address, utils.zeroAddress);
-        await contractRegistry.registerAddress(ContractRegistryClient.BANCOR_CONVERTER_UPGRADER, converterUpgrader.address);
-    });
-
-    it('verifies that the ownership of the converter is returned to the original owner after upgrade', async () => {
-        for (const version of versions) {
-            let converter = await initConverter(accounts, true, version);
-            let initialOwner = await converter.owner.call();
-            await upgradeConverter(converter, version)
-            let currentOwner = await converter.owner.call();
-            assert.equal(initialOwner, currentOwner);    
-        }
-=======
->>>>>>> 09fd38d1
     });
 
     const f = (a, b) => [].concat(...a.map(d => b.map(e => [].concat(d, e))));
