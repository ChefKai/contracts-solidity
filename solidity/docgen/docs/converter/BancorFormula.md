

# Functions:
- [`constructor()`](#BancorFormula-constructor--)
- [`calculatePurchaseReturn(uint256 _supply, uint256 _reserveBalance, uint32 _reserveRatio, uint256 _depositAmount)`](#BancorFormula-calculatePurchaseReturn-uint256-uint256-uint32-uint256-)
- [`calculateSaleReturn(uint256 _supply, uint256 _reserveBalance, uint32 _reserveRatio, uint256 _sellAmount)`](#BancorFormula-calculateSaleReturn-uint256-uint256-uint32-uint256-)
- [`calculateCrossReserveReturn(uint256 _fromReserveBalance, uint32 _fromReserveRatio, uint256 _toReserveBalance, uint32 _toReserveRatio, uint256 _amount)`](#BancorFormula-calculateCrossReserveReturn-uint256-uint32-uint256-uint32-uint256-)
- [`calculateCrossConnectorReturn(uint256 _fromConnectorBalance, uint32 _fromConnectorWeight, uint256 _toConnectorBalance, uint32 _toConnectorWeight, uint256 _amount)`](#BancorFormula-calculateCrossConnectorReturn-uint256-uint32-uint256-uint32-uint256-)
<<<<<<< HEAD
- [`calculateFundReturn(uint256 _supply, uint256 _connectorBalance, uint32 _totalWeight, uint256 _amount)`](#BancorFormula-calculateFundReturn-uint256-uint256-uint32-uint256-)
- [`calculateLiquidateReturn(uint256 _supply, uint256 _connectorBalance, uint32 _totalWeight, uint256 _amount)`](#BancorFormula-calculateLiquidateReturn-uint256-uint256-uint32-uint256-)
- [`power(uint256 _baseN, uint256 _baseD, uint32 _expN, uint32 _expD)`](#BancorFormula-power-uint256-uint256-uint32-uint32-)
- [`generalLog(uint256 x)`](#BancorFormula-generalLog-uint256-)
- [`floorLog2(uint256 _n)`](#BancorFormula-floorLog2-uint256-)
- [`findPositionInMaxExpArray(uint256 _x)`](#BancorFormula-findPositionInMaxExpArray-uint256-)
- [`generalExp(uint256 _x, uint8 _precision)`](#BancorFormula-generalExp-uint256-uint8-)
- [`optimalLog(uint256 x)`](#BancorFormula-optimalLog-uint256-)
- [`optimalExp(uint256 x)`](#BancorFormula-optimalExp-uint256-)
=======
>>>>>>> ff3cfa45



# Function `constructor()` {#BancorFormula-constructor--}
No description


# Function `calculatePurchaseReturn(uint256 _supply, uint256 _reserveBalance, uint32 _reserveRatio, uint256 _depositAmount) → uint256` {#BancorFormula-calculatePurchaseReturn-uint256-uint256-uint32-uint256-}
given a token supply, reserve balance, ratio and a deposit amount (in the reserve token),
calculates the return for a given conversion (in the main token)

Formula:
Return = _supply * ((1 + _depositAmount / _reserveBalance) ^ (_reserveRatio / 1000000) - 1)


## Parameters:
- `_supply`:              token total supply

- `_reserveBalance`:      total reserve balance

- `_reserveRatio`:        reserve ratio, represented in ppm, 1-1000000

- `_depositAmount`:       deposit amount, in reserve token




# Function `calculateSaleReturn(uint256 _supply, uint256 _reserveBalance, uint32 _reserveRatio, uint256 _sellAmount) → uint256` {#BancorFormula-calculateSaleReturn-uint256-uint256-uint32-uint256-}
given a token supply, reserve balance, ratio and a sell amount (in the main token),
calculates the return for a given conversion (in the reserve token)

Formula:
Return = _reserveBalance * (1 - (1 - _sellAmount / _supply) ^ (1 / (_reserveRatio / 1000000)))


## Parameters:
- `_supply`:              token total supply

- `_reserveBalance`:      total reserve

- `_reserveRatio`:        constant reserve Ratio, represented in ppm, 1-1000000

- `_sellAmount`:          sell amount, in the token itself




# Function `calculateCrossReserveReturn(uint256 _fromReserveBalance, uint32 _fromReserveRatio, uint256 _toReserveBalance, uint32 _toReserveRatio, uint256 _amount) → uint256` {#BancorFormula-calculateCrossReserveReturn-uint256-uint32-uint256-uint32-uint256-}
given two reserve balances/ratios and a sell amount (in the first reserve token),
calculates the return for a conversion from the first reserve token to the second reserve token (in the second reserve token)
note that prior to version 4, you should use 'calculateCrossConnectorReturn' instead

Formula:
Return = _toReserveBalance * (1 - (_fromReserveBalance / (_fromReserveBalance + _amount)) ^ (_fromReserveRatio / _toReserveRatio))


## Parameters:
- `_fromReserveBalance`:      input reserve balance

- `_fromReserveRatio`:        input reserve ratio, represented in ppm, 1-1000000

- `_toReserveBalance`:        output reserve balance

- `_toReserveRatio`:          output reserve ratio, represented in ppm, 1-1000000

- `_amount`:                  input reserve amount




<<<<<<< HEAD
# Function `calculateFundReturn(uint256 _supply, uint256 _connectorBalance, uint32 _totalWeight, uint256 _amount) → uint256` {#BancorFormula-calculateFundReturn-uint256-uint256-uint32-uint256-}
given a relay token supply, connector balance, total weight and an amount of relay tokens,
calculates the amount of connector tokens required for purchasing the given amount of relay tokens

Formula:
Return = _connectorBalance * (((_supply + _amount) / _supply) ^ (MAX_WEIGHT / _totalWeight) - 1)


## Parameters:
- `_supply`:              relay token supply

- `_connectorBalance`:    connector token balance

- `_totalWeight`:         total weight, represented in ppm, 2-2000000

- `_amount`:              amount of relay tokens




# Function `calculateLiquidateReturn(uint256 _supply, uint256 _connectorBalance, uint32 _totalWeight, uint256 _amount) → uint256` {#BancorFormula-calculateLiquidateReturn-uint256-uint256-uint32-uint256-}
given a relay token supply, connector balance, total weight and an amount of relay tokens,
calculates the amount of connector tokens received for selling the given amount of relay tokens

Formula:
Return = _connectorBalance * ((_supply / (_supply - _amount)) ^ (MAX_WEIGHT / _totalWeight) - 1)


## Parameters:
- `_supply`:              relay token supply

- `_connectorBalance`:    connector token balance

- `_totalWeight`:         total weight, represented in ppm, 2-2000000

- `_amount`:              amount of relay tokens




# Function `power(uint256 _baseN, uint256 _baseD, uint32 _expN, uint32 _expD) → uint256, uint8` {#BancorFormula-power-uint256-uint256-uint32-uint32-}
General Description:
    Determine a value of precision.
    Calculate an integer approximation of (_baseN / _baseD) ^ (_expN / _expD) * 2 ^ precision.
    Return the result along with the precision used.

Detailed Description:
    Instead of calculating "base ^ exp", we calculate "e ^ (log(base) * exp)".
    The value of "log(base)" is represented with an integer slightly smaller than "log(base) * 2 ^ precision".
    The larger "precision" is, the more accurately this value represents the real value.
    However, the larger "precision" is, the more bits are required in order to store this value.
    And the exponentiation function, which takes "x" and calculates "e ^ x", is limited to a maximum exponent (maximum value of "x").
    This maximum exponent depends on the "precision" used, and it is given by "maxExpArray[precision] >> (MAX_PRECISION - precision)".
    Hence we need to determine the highest precision which can be used for the given input, before calling the exponentiation function.
    This allows us to compute "base ^ exp" with maximum accuracy and without exceeding 256 bits in any of the intermediate computations.
    This functions assumes that "_expN < 2 ^ 256 / log(MAX_NUM - 1)", otherwise the multiplication should be replaced with a "safeMul".


# Function `generalLog(uint256 x) → uint256` {#BancorFormula-generalLog-uint256-}
computes log(x / FIXED_1) * FIXED_1.
This functions assumes that "x >= FIXED_1", because the output would be negative otherwise.


# Function `floorLog2(uint256 _n) → uint8` {#BancorFormula-floorLog2-uint256-}
computes the largest integer smaller than or equal to the binary logarithm of the input.


# Function `findPositionInMaxExpArray(uint256 _x) → uint8` {#BancorFormula-findPositionInMaxExpArray-uint256-}
the global "maxExpArray" is sorted in descending order, and therefore the following statements are equivalent:
- This function finds the position of [the smallest value in "maxExpArray" larger than or equal to "x"]
- This function finds the highest position of [a value in "maxExpArray" larger than or equal to "x"]


# Function `generalExp(uint256 _x, uint8 _precision) → uint256` {#BancorFormula-generalExp-uint256-uint8-}
this function can be auto-generated by the script 'PrintFunctionGeneralExp.py'.
it approximates "e ^ x" via maclaurin summation: "(x^0)/0! + (x^1)/1! + ... + (x^n)/n!".
it returns "e ^ (x / 2 ^ precision) * 2 ^ precision", that is, the result is upshifted for accuracy.
the global "maxExpArray" maps each "precision" to "((maximumExponent + 1) << (MAX_PRECISION - precision)) - 1".
the maximum permitted value for "x" is therefore given by "maxExpArray[precision] >> (MAX_PRECISION - precision)".


# Function `optimalLog(uint256 x) → uint256` {#BancorFormula-optimalLog-uint256-}
computes log(x / FIXED_1) * FIXED_1
Input range: FIXED_1 <= x <= LOG_EXP_MAX_VAL - 1
Auto-generated via 'PrintFunctionOptimalLog.py'
Detailed description:
- Rewrite the input as a product of natural exponents and a single residual r, such that 1 < r < 2
- The natural logarithm of each (pre-calculated) exponent is the degree of the exponent
- The natural logarithm of r is calculated via Taylor series for log(1 + x), where x = r - 1
- The natural logarithm of the input is calculated by summing up the intermediate results above
- For example: log(250) = log(e^4 * e^1 * e^0.5 * 1.021692859) = 4 + 1 + 0.5 + log(1 + 0.021692859)


# Function `optimalExp(uint256 x) → uint256` {#BancorFormula-optimalExp-uint256-}
computes e ^ (x / FIXED_1) * FIXED_1
input range: 0 <= x <= OPT_EXP_MAX_VAL - 1
auto-generated via 'PrintFunctionOptimalExp.py'
Detailed description:
- Rewrite the input as a sum of binary exponents and a single residual r, as small as possible
- The exponentiation of each binary exponent is given (pre-calculated)
- The exponentiation of r is calculated via Taylor series for e^x, where x = r
- The exponentiation of the input is calculated by multiplying the intermediate results above
- For example: e^5.521692859 = e^(4 + 1 + 0.5 + 0.021692859) = e^4 * e^1 * e^0.5 * e^0.021692859
=======














# Function `calculateCrossConnectorReturn(uint256 _fromConnectorBalance, uint32 _fromConnectorWeight, uint256 _toConnectorBalance, uint32 _toConnectorWeight, uint256 _amount) → uint256` {#BancorFormula-calculateCrossConnectorReturn-uint256-uint32-uint256-uint32-uint256-}
deprecated, backward compatibility
>>>>>>> ff3cfa45

<|MERGE_RESOLUTION|>--- conflicted
+++ resolved
@@ -5,19 +5,9 @@
 - [`calculatePurchaseReturn(uint256 _supply, uint256 _reserveBalance, uint32 _reserveRatio, uint256 _depositAmount)`](#BancorFormula-calculatePurchaseReturn-uint256-uint256-uint32-uint256-)
 - [`calculateSaleReturn(uint256 _supply, uint256 _reserveBalance, uint32 _reserveRatio, uint256 _sellAmount)`](#BancorFormula-calculateSaleReturn-uint256-uint256-uint32-uint256-)
 - [`calculateCrossReserveReturn(uint256 _fromReserveBalance, uint32 _fromReserveRatio, uint256 _toReserveBalance, uint32 _toReserveRatio, uint256 _amount)`](#BancorFormula-calculateCrossReserveReturn-uint256-uint32-uint256-uint32-uint256-)
+- [`calculateFundReturn(uint256 _supply, uint256 _reserveBalance, uint32 _totalRatio, uint256 _amount)`](#BancorFormula-calculateFundReturn-uint256-uint256-uint32-uint256-)
+- [`calculateLiquidateReturn(uint256 _supply, uint256 _reserveBalance, uint32 _totalRatio, uint256 _amount)`](#BancorFormula-calculateLiquidateReturn-uint256-uint256-uint32-uint256-)
 - [`calculateCrossConnectorReturn(uint256 _fromConnectorBalance, uint32 _fromConnectorWeight, uint256 _toConnectorBalance, uint32 _toConnectorWeight, uint256 _amount)`](#BancorFormula-calculateCrossConnectorReturn-uint256-uint32-uint256-uint32-uint256-)
-<<<<<<< HEAD
-- [`calculateFundReturn(uint256 _supply, uint256 _connectorBalance, uint32 _totalWeight, uint256 _amount)`](#BancorFormula-calculateFundReturn-uint256-uint256-uint32-uint256-)
-- [`calculateLiquidateReturn(uint256 _supply, uint256 _connectorBalance, uint32 _totalWeight, uint256 _amount)`](#BancorFormula-calculateLiquidateReturn-uint256-uint256-uint32-uint256-)
-- [`power(uint256 _baseN, uint256 _baseD, uint32 _expN, uint32 _expD)`](#BancorFormula-power-uint256-uint256-uint32-uint32-)
-- [`generalLog(uint256 x)`](#BancorFormula-generalLog-uint256-)
-- [`floorLog2(uint256 _n)`](#BancorFormula-floorLog2-uint256-)
-- [`findPositionInMaxExpArray(uint256 _x)`](#BancorFormula-findPositionInMaxExpArray-uint256-)
-- [`generalExp(uint256 _x, uint8 _precision)`](#BancorFormula-generalExp-uint256-uint8-)
-- [`optimalLog(uint256 x)`](#BancorFormula-optimalLog-uint256-)
-- [`optimalExp(uint256 x)`](#BancorFormula-optimalExp-uint256-)
-=======
->>>>>>> ff3cfa45
 
 
 
@@ -26,173 +16,108 @@
 
 
 # Function `calculatePurchaseReturn(uint256 _supply, uint256 _reserveBalance, uint32 _reserveRatio, uint256 _depositAmount) → uint256` {#BancorFormula-calculatePurchaseReturn-uint256-uint256-uint32-uint256-}
-given a token supply, reserve balance, ratio and a deposit amount (in the reserve token),
-calculates the return for a given conversion (in the main token)
-
-Formula:
-Return = _supply * ((1 + _depositAmount / _reserveBalance) ^ (_reserveRatio / 1000000) - 1)
-
+given a token supply, reserve balance, ratio and a deposit amount (in the reserve token),
+calculates the return for a given conversion (in the main token)
+
+Formula:
+Return = _supply * ((1 + _depositAmount / _reserveBalance) ^ (_reserveRatio / 1000000) - 1)
+
 
 ## Parameters:
-- `_supply`:              token total supply
+- `_supply`:              token total supply
 
-- `_reserveBalance`:      total reserve balance
+- `_reserveBalance`:      total reserve balance
 
-- `_reserveRatio`:        reserve ratio, represented in ppm, 1-1000000
+- `_reserveRatio`:        reserve ratio, represented in ppm, 1-1000000
 
-- `_depositAmount`:       deposit amount, in reserve token
-
+- `_depositAmount`:       deposit amount, in reserve token
+
 
 
 
 # Function `calculateSaleReturn(uint256 _supply, uint256 _reserveBalance, uint32 _reserveRatio, uint256 _sellAmount) → uint256` {#BancorFormula-calculateSaleReturn-uint256-uint256-uint32-uint256-}
-given a token supply, reserve balance, ratio and a sell amount (in the main token),
-calculates the return for a given conversion (in the reserve token)
-
-Formula:
-Return = _reserveBalance * (1 - (1 - _sellAmount / _supply) ^ (1 / (_reserveRatio / 1000000)))
-
+given a token supply, reserve balance, ratio and a sell amount (in the main token),
+calculates the return for a given conversion (in the reserve token)
+
+Formula:
+Return = _reserveBalance * (1 - (1 - _sellAmount / _supply) ^ (1 / (_reserveRatio / 1000000)))
+
 
 ## Parameters:
-- `_supply`:              token total supply
+- `_supply`:              token total supply
 
-- `_reserveBalance`:      total reserve
+- `_reserveBalance`:      total reserve
 
-- `_reserveRatio`:        constant reserve Ratio, represented in ppm, 1-1000000
+- `_reserveRatio`:        constant reserve Ratio, represented in ppm, 1-1000000
 
-- `_sellAmount`:          sell amount, in the token itself
-
+- `_sellAmount`:          sell amount, in the token itself
+
 
 
 
 # Function `calculateCrossReserveReturn(uint256 _fromReserveBalance, uint32 _fromReserveRatio, uint256 _toReserveBalance, uint32 _toReserveRatio, uint256 _amount) → uint256` {#BancorFormula-calculateCrossReserveReturn-uint256-uint32-uint256-uint32-uint256-}
-given two reserve balances/ratios and a sell amount (in the first reserve token),
-calculates the return for a conversion from the first reserve token to the second reserve token (in the second reserve token)
-note that prior to version 4, you should use 'calculateCrossConnectorReturn' instead
-
-Formula:
-Return = _toReserveBalance * (1 - (_fromReserveBalance / (_fromReserveBalance + _amount)) ^ (_fromReserveRatio / _toReserveRatio))
-
+given two reserve balances/ratios and a sell amount (in the first reserve token),
+calculates the return for a conversion from the first reserve token to the second reserve token (in the second reserve token)
+note that prior to version 4, you should use 'calculateCrossConnectorReturn' instead
+
+Formula:
+Return = _toReserveBalance * (1 - (_fromReserveBalance / (_fromReserveBalance + _amount)) ^ (_fromReserveRatio / _toReserveRatio))
+
 
 ## Parameters:
-- `_fromReserveBalance`:      input reserve balance
+- `_fromReserveBalance`:      input reserve balance
 
-- `_fromReserveRatio`:        input reserve ratio, represented in ppm, 1-1000000
+- `_fromReserveRatio`:        input reserve ratio, represented in ppm, 1-1000000
 
-- `_toReserveBalance`:        output reserve balance
+- `_toReserveBalance`:        output reserve balance
 
-- `_toReserveRatio`:          output reserve ratio, represented in ppm, 1-1000000
+- `_toReserveRatio`:          output reserve ratio, represented in ppm, 1-1000000
 
-- `_amount`:                  input reserve amount
+- `_amount`:                  input reserve amount
+
 
 
 
-
-<<<<<<< HEAD
-# Function `calculateFundReturn(uint256 _supply, uint256 _connectorBalance, uint32 _totalWeight, uint256 _amount) → uint256` {#BancorFormula-calculateFundReturn-uint256-uint256-uint32-uint256-}
-given a relay token supply, connector balance, total weight and an amount of relay tokens,
-calculates the amount of connector tokens required for purchasing the given amount of relay tokens
-
-Formula:
-Return = _connectorBalance * (((_supply + _amount) / _supply) ^ (MAX_WEIGHT / _totalWeight) - 1)
-
+# Function `calculateFundReturn(uint256 _supply, uint256 _reserveBalance, uint32 _totalRatio, uint256 _amount) → uint256` {#BancorFormula-calculateFundReturn-uint256-uint256-uint32-uint256-}
+given a relay token supply, reserve balance, total ratio and an amount of relay tokens,
+calculates the amount of reserve tokens required for purchasing the given amount of relay tokens
+
+Formula:
+Return = _reserveBalance * (((_supply + _amount) / _supply) ^ (MAX_RATIO / _totalRatio) - 1)
+
 
 ## Parameters:
-- `_supply`:              relay token supply
+- `_supply`:              relay token supply
 
-- `_connectorBalance`:    connector token balance
+- `_reserveBalance`:      reserve token balance
 
-- `_totalWeight`:         total weight, represented in ppm, 2-2000000
+- `_totalRatio`:          total ratio, represented in ppm, 2-2000000
 
-- `_amount`:              amount of relay tokens
+- `_amount`:              amount of relay tokens
+
 
 
 
-
-# Function `calculateLiquidateReturn(uint256 _supply, uint256 _connectorBalance, uint32 _totalWeight, uint256 _amount) → uint256` {#BancorFormula-calculateLiquidateReturn-uint256-uint256-uint32-uint256-}
-given a relay token supply, connector balance, total weight and an amount of relay tokens,
-calculates the amount of connector tokens received for selling the given amount of relay tokens
-
-Formula:
-Return = _connectorBalance * ((_supply / (_supply - _amount)) ^ (MAX_WEIGHT / _totalWeight) - 1)
-
+# Function `calculateLiquidateReturn(uint256 _supply, uint256 _reserveBalance, uint32 _totalRatio, uint256 _amount) → uint256` {#BancorFormula-calculateLiquidateReturn-uint256-uint256-uint32-uint256-}
+given a relay token supply, reserve balance, total ratio and an amount of relay tokens,
+calculates the amount of reserve tokens received for selling the given amount of relay tokens
+
+Formula:
+Return = _reserveBalance * ((_supply / (_supply - _amount)) ^ (MAX_RATIO / _totalRatio) - 1)
+
 
 ## Parameters:
-- `_supply`:              relay token supply
+- `_supply`:              relay token supply
 
-- `_connectorBalance`:    connector token balance
+- `_reserveBalance`:      reserve token balance
 
-- `_totalWeight`:         total weight, represented in ppm, 2-2000000
+- `_totalRatio`:          total ratio, represented in ppm, 2-2000000
 
-- `_amount`:              amount of relay tokens
+- `_amount`:              amount of relay tokens
+
 
 
 
-
-# Function `power(uint256 _baseN, uint256 _baseD, uint32 _expN, uint32 _expD) → uint256, uint8` {#BancorFormula-power-uint256-uint256-uint32-uint32-}
-General Description:
-    Determine a value of precision.
-    Calculate an integer approximation of (_baseN / _baseD) ^ (_expN / _expD) * 2 ^ precision.
-    Return the result along with the precision used.
-
-Detailed Description:
-    Instead of calculating "base ^ exp", we calculate "e ^ (log(base) * exp)".
-    The value of "log(base)" is represented with an integer slightly smaller than "log(base) * 2 ^ precision".
-    The larger "precision" is, the more accurately this value represents the real value.
-    However, the larger "precision" is, the more bits are required in order to store this value.
-    And the exponentiation function, which takes "x" and calculates "e ^ x", is limited to a maximum exponent (maximum value of "x").
-    This maximum exponent depends on the "precision" used, and it is given by "maxExpArray[precision] >> (MAX_PRECISION - precision)".
-    Hence we need to determine the highest precision which can be used for the given input, before calling the exponentiation function.
-    This allows us to compute "base ^ exp" with maximum accuracy and without exceeding 256 bits in any of the intermediate computations.
-    This functions assumes that "_expN < 2 ^ 256 / log(MAX_NUM - 1)", otherwise the multiplication should be replaced with a "safeMul".
-
-
-# Function `generalLog(uint256 x) → uint256` {#BancorFormula-generalLog-uint256-}
-computes log(x / FIXED_1) * FIXED_1.
-This functions assumes that "x >= FIXED_1", because the output would be negative otherwise.
-
-
-# Function `floorLog2(uint256 _n) → uint8` {#BancorFormula-floorLog2-uint256-}
-computes the largest integer smaller than or equal to the binary logarithm of the input.
-
-
-# Function `findPositionInMaxExpArray(uint256 _x) → uint8` {#BancorFormula-findPositionInMaxExpArray-uint256-}
-the global "maxExpArray" is sorted in descending order, and therefore the following statements are equivalent:
-- This function finds the position of [the smallest value in "maxExpArray" larger than or equal to "x"]
-- This function finds the highest position of [a value in "maxExpArray" larger than or equal to "x"]
-
-
-# Function `generalExp(uint256 _x, uint8 _precision) → uint256` {#BancorFormula-generalExp-uint256-uint8-}
-this function can be auto-generated by the script 'PrintFunctionGeneralExp.py'.
-it approximates "e ^ x" via maclaurin summation: "(x^0)/0! + (x^1)/1! + ... + (x^n)/n!".
-it returns "e ^ (x / 2 ^ precision) * 2 ^ precision", that is, the result is upshifted for accuracy.
-the global "maxExpArray" maps each "precision" to "((maximumExponent + 1) << (MAX_PRECISION - precision)) - 1".
-the maximum permitted value for "x" is therefore given by "maxExpArray[precision] >> (MAX_PRECISION - precision)".
-
-
-# Function `optimalLog(uint256 x) → uint256` {#BancorFormula-optimalLog-uint256-}
-computes log(x / FIXED_1) * FIXED_1
-Input range: FIXED_1 <= x <= LOG_EXP_MAX_VAL - 1
-Auto-generated via 'PrintFunctionOptimalLog.py'
-Detailed description:
-- Rewrite the input as a product of natural exponents and a single residual r, such that 1 < r < 2
-- The natural logarithm of each (pre-calculated) exponent is the degree of the exponent
-- The natural logarithm of r is calculated via Taylor series for log(1 + x), where x = r - 1
-- The natural logarithm of the input is calculated by summing up the intermediate results above
-- For example: log(250) = log(e^4 * e^1 * e^0.5 * 1.021692859) = 4 + 1 + 0.5 + log(1 + 0.021692859)
-
-
-# Function `optimalExp(uint256 x) → uint256` {#BancorFormula-optimalExp-uint256-}
-computes e ^ (x / FIXED_1) * FIXED_1
-input range: 0 <= x <= OPT_EXP_MAX_VAL - 1
-auto-generated via 'PrintFunctionOptimalExp.py'
-Detailed description:
-- Rewrite the input as a sum of binary exponents and a single residual r, as small as possible
-- The exponentiation of each binary exponent is given (pre-calculated)
-- The exponentiation of r is calculated via Taylor series for e^x, where x = r
-- The exponentiation of the input is calculated by multiplying the intermediate results above
-- For example: e^5.521692859 = e^(4 + 1 + 0.5 + 0.021692859) = e^4 * e^1 * e^0.5 * e^0.021692859
-=======
 
 
 
@@ -208,6 +133,5 @@
 
 
 # Function `calculateCrossConnectorReturn(uint256 _fromConnectorBalance, uint32 _fromConnectorWeight, uint256 _toConnectorBalance, uint32 _toConnectorWeight, uint256 _amount) → uint256` {#BancorFormula-calculateCrossConnectorReturn-uint256-uint32-uint256-uint32-uint256-}
-deprecated, backward compatibility
->>>>>>> ff3cfa45
+deprecated, backward compatibility
 
