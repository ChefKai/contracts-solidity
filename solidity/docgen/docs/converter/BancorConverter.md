--- conflicted
+++ resolved
@@ -473,45 +473,29 @@
 if the array is empty (length == 0), then the gas-price limit is verified instead of the signature
 
 # Function `fund(uint256 _amount)` {#BancorConverter-fund-uint256-}
-<<<<<<< HEAD
+
 buys the token with all reserve tokens using the same percentage
+
 for example, if the caller increases the supply by 10%,
+
 then it will cost an amount equal to 10% of each reserve token balance
+
 note that the function can be called only when conversions are enabled
 
-=======
-
-buys the token with all reserve tokens using the same percentage
-
-for example, if the caller increases the supply by 10%,
-
-then it will cost an amount equal to 10% of each reserve token balance
-
-note that the function can be called only if the total ratio is 100% and conversions are enabled
->>>>>>> cb6a7c74
-
 ## Parameters:
 
 - `_amount`:  amount to increase the supply by (in the smart token)
 
 # Function `liquidate(uint256 _amount)` {#BancorConverter-liquidate-uint256-}
-<<<<<<< HEAD
+
 sells the token for all reserve tokens using the same percentage
+
 for example, if the holder sells 10% of the supply,
+
 then they will receive 10% of each reserve token balance in return
+
 note that the function can be called also when conversions are disabled
 
-=======
-
-sells the token for all reserve tokens using the same percentage
-
-for example, if the holder sells 10% of the supply,
-
-then they will receive 10% of each reserve token balance in return
-
-note that the function can be called only if the total ratio is 100%
->>>>>>> cb6a7c74
-
 ## Parameters:
 
 - `_amount`:  amount to liquidate (in the smart token)
