// SPDX-License-Identifier: SEE LICENSE IN LICENSE
pragma solidity 0.6.12;

import "../liquidity-protection/LiquidityProtection.sol";
import "./TestTime.sol";

contract TestLiquidityProtection is LiquidityProtection, TestTime {
    constructor(
        ILiquidityProtectionSettings _settings,
        ILiquidityProtectionStore _store,
        ITokenGovernance _networkTokenGovernance,
        ITokenGovernance _govTokenGovernance
    ) public LiquidityProtection(_settings, _store, _networkTokenGovernance, _govTokenGovernance) {}

    function impLossTest(
        uint256 _initialRateN,
        uint256 _initialRateD,
        uint256 _currentRateN,
        uint256 _currentRateD
    ) external pure returns (uint256, uint256) {
        Fraction memory initialRate = Fraction({ n: _initialRateN, d: _initialRateD });
        Fraction memory currentRate = Fraction({ n: _currentRateN, d: _currentRateD });
        Fraction memory impLossRate = impLoss(initialRate, currentRate);
        return (impLossRate.n, impLossRate.d);
    }

    function averageRateTest(IDSToken _poolToken, IERC20Token _reserveToken) external view returns (uint256, uint256) {
        Fraction memory rate = reserveTokenAverageRate(_poolToken, _reserveToken, true);
        return (rate.n, rate.d);
    }

<<<<<<< HEAD
    function time() public view virtual override(Time, TestTime) returns (uint256) {
=======
    function time() internal view override(Time, TestTime) returns (uint256) {
>>>>>>> e20e7124
        return TestTime.time();
    }
}<|MERGE_RESOLUTION|>--- conflicted
+++ resolved
@@ -29,11 +29,7 @@
         return (rate.n, rate.d);
     }
 
-<<<<<<< HEAD
-    function time() public view virtual override(Time, TestTime) returns (uint256) {
-=======
     function time() internal view override(Time, TestTime) returns (uint256) {
->>>>>>> e20e7124
         return TestTime.time();
     }
 }