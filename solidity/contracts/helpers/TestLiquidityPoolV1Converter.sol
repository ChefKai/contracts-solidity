--- conflicted
+++ resolved
@@ -21,11 +21,7 @@
         reserveAmountsRemoved = removeLiquidity(_amount, _reserveTokens, _reserveMinReturnAmounts);
     }
 
-<<<<<<< HEAD
-    function time() public view virtual override(Time, TestTime) returns (uint256) {
-=======
     function time() internal view override(Time, TestTime) returns (uint256) {
->>>>>>> e20e7124
         return TestTime.time();
     }
 }