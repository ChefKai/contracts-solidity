--- conflicted
+++ resolved
@@ -1,262 +1,257 @@
-// SPDX-License-Identifier: SEE LICENSE IN LICENSE
-pragma solidity 0.6.12;
-import "./interfaces/IConverter.sol";
-import "./interfaces/IConverterUpgrader.sol";
-import "./interfaces/IConverterFactory.sol";
-import "../utility/ContractRegistryClient.sol";
-import "../utility/interfaces/IWhitelist.sol";
-<<<<<<< HEAD
-import "./types/liquidity-pool-v2/interfaces/ILiquidityPoolV2Converter.sol";
-=======
-import "../token/interfaces/IEtherToken.sol";
->>>>>>> 66f91db9
-
-/**
-  * @dev This contract contract allows upgrading an older converter contract (0.4 and up)
-  * to the latest version.
-  * To begin the upgrade process, simply execute the 'upgrade' function.
-  * At the end of the process, the ownership of the newly upgraded converter will be transferred
-  * back to the original owner and the original owner will need to execute the 'acceptOwnership' function.
-  *
-  * The address of the new converter is available in the ConverterUpgrade event.
-  *
-  * Note that for older converters that don't yet have the 'upgrade' function, ownership should first
-  * be transferred manually to the ConverterUpgrader contract using the 'transferOwnership' function
-  * and then the upgrader 'upgrade' function should be executed directly.
-*/
-contract ConverterUpgrader is IConverterUpgrader, ContractRegistryClient {
-    uint32 private constant PPM_RESOLUTION = 1000000;
-    IERC20Token private constant ETH_RESERVE_ADDRESS = IERC20Token(0xEeeeeEeeeEeEeeEeEeEeeEEEeeeeEeeeeeeeEEeE);
-
-    /**
-      * @dev triggered when the contract accept a converter ownership
-      *
-      * @param _converter   converter address
-      * @param _owner       new owner - local upgrader address
-    */
-    event ConverterOwned(IConverter indexed _converter, address indexed _owner);
-
-    /**
-      * @dev triggered when the upgrading process is done
-      *
-      * @param _oldConverter    old converter address
-      * @param _newConverter    new converter address
-    */
-    event ConverterUpgrade(address indexed _oldConverter, address indexed _newConverter);
-
-    /**
-      * @dev initializes a new ConverterUpgrader instance
-      *
-      * @param _registry    address of a contract registry contract
-    */
-    constructor(IContractRegistry _registry) ContractRegistryClient(_registry) public {
-    }
-
-    /**
-      * @dev upgrades an old converter to the latest version
-      * will throw if ownership wasn't transferred to the upgrader before calling this function.
-      * ownership of the new converter will be transferred back to the original owner.
-      * fires the ConverterUpgrade event upon success.
-      * can only be called by a converter
-      *
-      * @param _version old converter version
-    */
-    function upgrade(bytes32 _version) public override {
-        upgradeOld(IConverter(msg.sender), _version);
-    }
-
-    /**
-      * @dev upgrades an old converter to the latest version
-      * will throw if ownership wasn't transferred to the upgrader before calling this function.
-      * ownership of the new converter will be transferred back to the original owner.
-      * fires the ConverterUpgrade event upon success.
-      * can only be called by a converter
-      *
-      * @param _version old converter version
-    */
-    function upgrade(uint16 _version) public override {
-        upgradeOld(IConverter(msg.sender), bytes32(uint256(_version)));
-    }
-
-    /**
-      * @dev upgrades an old converter to the latest version
-      * will throw if ownership wasn't transferred to the upgrader before calling this function.
-      * ownership of the new converter will be transferred back to the original owner.
-      * fires the ConverterUpgrade event upon success.
-      *
-      * @param _converter   old converter contract address
-      * @param _version     old converter version
-    */
-    function upgradeOld(IConverter _converter, bytes32 _version) public {
-        _version; // suppress compilation warning
-        IConverter converter = IConverter(_converter);
-        address prevOwner = converter.owner();
-        acceptConverterOwnership(converter);
-        IConverter newConverter = createConverter(converter);
-        copyReserves(converter, newConverter);
-        copyConversionFee(converter, newConverter);
-        transferReserveBalances(converter, newConverter);
-        IConverterAnchor anchor = converter.token();
-
-        // get the activation status before it's being invalidated
-        bool activate = isV28OrHigherConverter(converter) && converter.isActive();
-
-        if (anchor.owner() == address(converter)) {
-            converter.transferTokenOwnership(address(newConverter));
-            newConverter.acceptAnchorOwnership();
-        }
-
-        handleTypeSpecificData(converter, newConverter, activate);
-
-        converter.transferOwnership(prevOwner);
-        newConverter.transferOwnership(prevOwner);
-
-        emit ConverterUpgrade(address(converter), address(newConverter));
-    }
-
-    /**
-      * @dev the first step when upgrading a converter is to transfer the ownership to the local contract.
-      * the upgrader contract then needs to accept the ownership transfer before initiating
-      * the upgrade process.
-      * fires the ConverterOwned event upon success
-      *
-      * @param _oldConverter       converter to accept ownership of
-    */
-    function acceptConverterOwnership(IConverter _oldConverter) private {
-        _oldConverter.acceptOwnership();
-        emit ConverterOwned(_oldConverter, address(this));
-    }
-
-    /**
-      * @dev creates a new converter with same basic data as the original old converter
-      * the newly created converter will have no reserves at this step.
-      *
-      * @param _oldConverter    old converter contract address
-      *
-      * @return the new converter  new converter contract address
-    */
-    function createConverter(IConverter _oldConverter) private returns (IConverter) {
-        IConverterAnchor anchor = _oldConverter.token();
-        uint32 maxConversionFee = _oldConverter.maxConversionFee();
-        uint16 reserveTokenCount = _oldConverter.connectorTokenCount();
-
-        // determine new converter type
-        uint16 newType = 0;
-        // new converter - get the type from the converter itself
-        if (isV28OrHigherConverter(_oldConverter))
-            newType = _oldConverter.converterType();
-        // old converter - if it has 1 reserve token, the type is a liquid token, otherwise the type liquidity pool
-        else if (reserveTokenCount > 1)
-            newType = 1;
-
-        if (newType == 1 && reserveTokenCount == 2) {
-            (, uint32 weight0, , , ) = _oldConverter.connectors(_oldConverter.connectorTokens(0));
-            (, uint32 weight1, , , ) = _oldConverter.connectors(_oldConverter.connectorTokens(1));
-            if (weight0 == PPM_RESOLUTION / 2 && weight1 == PPM_RESOLUTION / 2) {
-                newType = 3;
-            }
-        }
-
-        IConverterFactory converterFactory = IConverterFactory(addressOf(CONVERTER_FACTORY));
-        IConverter converter = converterFactory.createConverter(newType, anchor, registry, maxConversionFee);
-
-        converter.acceptOwnership();
-        return converter;
-    }
-
-    /**
-      * @dev copies the reserves from the old converter to the new one.
-      * note that this will not work for an unlimited number of reserves due to block gas limit constraints.
-      *
-      * @param _oldConverter    old converter contract address
-      * @param _newConverter    new converter contract address
-    */
-    function copyReserves(IConverter _oldConverter, IConverter _newConverter) private {
-        uint16 reserveTokenCount = _oldConverter.connectorTokenCount();
-
-        for (uint16 i = 0; i < reserveTokenCount; i++) {
-            IERC20Token reserveAddress = _oldConverter.connectorTokens(i);
-            (, uint32 weight, , , ) = _oldConverter.connectors(reserveAddress);
-
-            // Ether reserve
-            if (reserveAddress == ETH_RESERVE_ADDRESS) {
-                _newConverter.addReserve(ETH_RESERVE_ADDRESS, weight);
-            }
-            // ERC20 reserve token
-            else {
-                _newConverter.addReserve(reserveAddress, weight);
-            }
-        }
-    }
-
-    /**
-      * @dev copies the conversion fee from the old converter to the new one
-      *
-      * @param _oldConverter    old converter contract address
-      * @param _newConverter    new converter contract address
-    */
-    function copyConversionFee(IConverter _oldConverter, IConverter _newConverter) private {
-        uint32 conversionFee = _oldConverter.conversionFee();
-        _newConverter.setConversionFee(conversionFee);
-    }
-
-    /**
-      * @dev transfers the balance of each reserve in the old converter to the new one.
-      * note that the function assumes that the new converter already has the exact same number of
-      * also, this will not work for an unlimited number of reserves due to block gas limit constraints.
-      *
-      * @param _oldConverter    old converter contract address
-      * @param _newConverter    new converter contract address
-    */
-    function transferReserveBalances(IConverter _oldConverter, IConverter _newConverter) private {
-        uint256 reserveBalance;
-        uint16 reserveTokenCount = _oldConverter.connectorTokenCount();
-
-        for (uint16 i = 0; i < reserveTokenCount; i++) {
-            IERC20Token reserveAddress = _oldConverter.connectorTokens(i);
-            // Ether reserve
-            if (reserveAddress == ETH_RESERVE_ADDRESS) {
-                _oldConverter.withdrawETH(address(_newConverter));
-            }
-            // ERC20 reserve token
-            else {
-                IERC20Token connector = reserveAddress;
-                reserveBalance = connector.balanceOf(address(_oldConverter));
-                _oldConverter.withdrawTokens(connector, address(_newConverter), reserveBalance);
-            }
-        }
-    }
-
-    /**
-      * @dev handles upgrading custom (type specific) data from the old converter to the new one
-      *
-      * @param _oldConverter    old converter contract address
-      * @param _newConverter    new converter contract address
-      * @param _activate        activate the new converter
-    */
-    function handleTypeSpecificData(IConverter _oldConverter, IConverter _newConverter, bool _activate) private pure {
-        _oldConverter; // prevent compiler warning
-        _newConverter; // prevent compiler warning
-        _activate; // prevent compiler warning
-        /*if (!isV28OrHigherConverter(_oldConverter)) {
-            return;
-        }
-
-        uint16 converterType = _oldConverter.converterType();*/
-    }
-
-    bytes4 private constant IS_V28_OR_HIGHER_FUNC_SELECTOR = bytes4(keccak256("isV28OrHigher()"));
-
-    // using a static call to identify converter version
-    // can't rely on the version number since the function had a different signature in older converters
-    function isV28OrHigherConverter(IConverter _converter) internal view returns (bool) {
-        bytes memory data = abi.encodeWithSelector(IS_V28_OR_HIGHER_FUNC_SELECTOR);
-        (bool success, bytes memory returnData) = address(_converter).staticcall{ gas: 4000 }(data);
-
-        if (success && returnData.length == 32) {
-            return abi.decode(returnData, (bool));
-        }
-
-        return false;
-    }
-}
+// SPDX-License-Identifier: SEE LICENSE IN LICENSE
+pragma solidity 0.6.12;
+import "./interfaces/IConverter.sol";
+import "./interfaces/IConverterUpgrader.sol";
+import "./interfaces/IConverterFactory.sol";
+import "../utility/ContractRegistryClient.sol";
+import "../utility/interfaces/IWhitelist.sol";
+
+/**
+  * @dev This contract contract allows upgrading an older converter contract (0.4 and up)
+  * to the latest version.
+  * To begin the upgrade process, simply execute the 'upgrade' function.
+  * At the end of the process, the ownership of the newly upgraded converter will be transferred
+  * back to the original owner and the original owner will need to execute the 'acceptOwnership' function.
+  *
+  * The address of the new converter is available in the ConverterUpgrade event.
+  *
+  * Note that for older converters that don't yet have the 'upgrade' function, ownership should first
+  * be transferred manually to the ConverterUpgrader contract using the 'transferOwnership' function
+  * and then the upgrader 'upgrade' function should be executed directly.
+*/
+contract ConverterUpgrader is IConverterUpgrader, ContractRegistryClient {
+    uint32 private constant PPM_RESOLUTION = 1000000;
+    IERC20Token private constant ETH_RESERVE_ADDRESS = IERC20Token(0xEeeeeEeeeEeEeeEeEeEeeEEEeeeeEeeeeeeeEEeE);
+
+    /**
+      * @dev triggered when the contract accept a converter ownership
+      *
+      * @param _converter   converter address
+      * @param _owner       new owner - local upgrader address
+    */
+    event ConverterOwned(IConverter indexed _converter, address indexed _owner);
+
+    /**
+      * @dev triggered when the upgrading process is done
+      *
+      * @param _oldConverter    old converter address
+      * @param _newConverter    new converter address
+    */
+    event ConverterUpgrade(address indexed _oldConverter, address indexed _newConverter);
+
+    /**
+      * @dev initializes a new ConverterUpgrader instance
+      *
+      * @param _registry    address of a contract registry contract
+    */
+    constructor(IContractRegistry _registry) ContractRegistryClient(_registry) public {
+    }
+
+    /**
+      * @dev upgrades an old converter to the latest version
+      * will throw if ownership wasn't transferred to the upgrader before calling this function.
+      * ownership of the new converter will be transferred back to the original owner.
+      * fires the ConverterUpgrade event upon success.
+      * can only be called by a converter
+      *
+      * @param _version old converter version
+    */
+    function upgrade(bytes32 _version) public override {
+        upgradeOld(IConverter(msg.sender), _version);
+    }
+
+    /**
+      * @dev upgrades an old converter to the latest version
+      * will throw if ownership wasn't transferred to the upgrader before calling this function.
+      * ownership of the new converter will be transferred back to the original owner.
+      * fires the ConverterUpgrade event upon success.
+      * can only be called by a converter
+      *
+      * @param _version old converter version
+    */
+    function upgrade(uint16 _version) public override {
+        upgradeOld(IConverter(msg.sender), bytes32(uint256(_version)));
+    }
+
+    /**
+      * @dev upgrades an old converter to the latest version
+      * will throw if ownership wasn't transferred to the upgrader before calling this function.
+      * ownership of the new converter will be transferred back to the original owner.
+      * fires the ConverterUpgrade event upon success.
+      *
+      * @param _converter   old converter contract address
+      * @param _version     old converter version
+    */
+    function upgradeOld(IConverter _converter, bytes32 _version) public {
+        _version; // suppress compilation warning
+        IConverter converter = IConverter(_converter);
+        address prevOwner = converter.owner();
+        acceptConverterOwnership(converter);
+        IConverter newConverter = createConverter(converter);
+        copyReserves(converter, newConverter);
+        copyConversionFee(converter, newConverter);
+        transferReserveBalances(converter, newConverter);
+        IConverterAnchor anchor = converter.token();
+
+        // get the activation status before it's being invalidated
+        bool activate = isV28OrHigherConverter(converter) && converter.isActive();
+
+        if (anchor.owner() == address(converter)) {
+            converter.transferTokenOwnership(address(newConverter));
+            newConverter.acceptAnchorOwnership();
+        }
+
+        handleTypeSpecificData(converter, newConverter, activate);
+
+        converter.transferOwnership(prevOwner);
+        newConverter.transferOwnership(prevOwner);
+
+        emit ConverterUpgrade(address(converter), address(newConverter));
+    }
+
+    /**
+      * @dev the first step when upgrading a converter is to transfer the ownership to the local contract.
+      * the upgrader contract then needs to accept the ownership transfer before initiating
+      * the upgrade process.
+      * fires the ConverterOwned event upon success
+      *
+      * @param _oldConverter       converter to accept ownership of
+    */
+    function acceptConverterOwnership(IConverter _oldConverter) private {
+        _oldConverter.acceptOwnership();
+        emit ConverterOwned(_oldConverter, address(this));
+    }
+
+    /**
+      * @dev creates a new converter with same basic data as the original old converter
+      * the newly created converter will have no reserves at this step.
+      *
+      * @param _oldConverter    old converter contract address
+      *
+      * @return the new converter  new converter contract address
+    */
+    function createConverter(IConverter _oldConverter) private returns (IConverter) {
+        IConverterAnchor anchor = _oldConverter.token();
+        uint32 maxConversionFee = _oldConverter.maxConversionFee();
+        uint16 reserveTokenCount = _oldConverter.connectorTokenCount();
+
+        // determine new converter type
+        uint16 newType = 0;
+        // new converter - get the type from the converter itself
+        if (isV28OrHigherConverter(_oldConverter))
+            newType = _oldConverter.converterType();
+        // old converter - if it has 1 reserve token, the type is a liquid token, otherwise the type liquidity pool
+        else if (reserveTokenCount > 1)
+            newType = 1;
+
+        if (newType == 1 && reserveTokenCount == 2) {
+            (, uint32 weight0, , , ) = _oldConverter.connectors(_oldConverter.connectorTokens(0));
+            (, uint32 weight1, , , ) = _oldConverter.connectors(_oldConverter.connectorTokens(1));
+            if (weight0 == PPM_RESOLUTION / 2 && weight1 == PPM_RESOLUTION / 2) {
+                newType = 3;
+            }
+        }
+
+        IConverterFactory converterFactory = IConverterFactory(addressOf(CONVERTER_FACTORY));
+        IConverter converter = converterFactory.createConverter(newType, anchor, registry, maxConversionFee);
+
+        converter.acceptOwnership();
+        return converter;
+    }
+
+    /**
+      * @dev copies the reserves from the old converter to the new one.
+      * note that this will not work for an unlimited number of reserves due to block gas limit constraints.
+      *
+      * @param _oldConverter    old converter contract address
+      * @param _newConverter    new converter contract address
+    */
+    function copyReserves(IConverter _oldConverter, IConverter _newConverter) private {
+        uint16 reserveTokenCount = _oldConverter.connectorTokenCount();
+
+        for (uint16 i = 0; i < reserveTokenCount; i++) {
+            IERC20Token reserveAddress = _oldConverter.connectorTokens(i);
+            (, uint32 weight, , , ) = _oldConverter.connectors(reserveAddress);
+
+            // Ether reserve
+            if (reserveAddress == ETH_RESERVE_ADDRESS) {
+                _newConverter.addReserve(ETH_RESERVE_ADDRESS, weight);
+            }
+            // ERC20 reserve token
+            else {
+                _newConverter.addReserve(reserveAddress, weight);
+            }
+        }
+    }
+
+    /**
+      * @dev copies the conversion fee from the old converter to the new one
+      *
+      * @param _oldConverter    old converter contract address
+      * @param _newConverter    new converter contract address
+    */
+    function copyConversionFee(IConverter _oldConverter, IConverter _newConverter) private {
+        uint32 conversionFee = _oldConverter.conversionFee();
+        _newConverter.setConversionFee(conversionFee);
+    }
+
+    /**
+      * @dev transfers the balance of each reserve in the old converter to the new one.
+      * note that the function assumes that the new converter already has the exact same number of
+      * also, this will not work for an unlimited number of reserves due to block gas limit constraints.
+      *
+      * @param _oldConverter    old converter contract address
+      * @param _newConverter    new converter contract address
+    */
+    function transferReserveBalances(IConverter _oldConverter, IConverter _newConverter) private {
+        uint256 reserveBalance;
+        uint16 reserveTokenCount = _oldConverter.connectorTokenCount();
+
+        for (uint16 i = 0; i < reserveTokenCount; i++) {
+            IERC20Token reserveAddress = _oldConverter.connectorTokens(i);
+            // Ether reserve
+            if (reserveAddress == ETH_RESERVE_ADDRESS) {
+                _oldConverter.withdrawETH(address(_newConverter));
+            }
+            // ERC20 reserve token
+            else {
+                IERC20Token connector = reserveAddress;
+                reserveBalance = connector.balanceOf(address(_oldConverter));
+                _oldConverter.withdrawTokens(connector, address(_newConverter), reserveBalance);
+            }
+        }
+    }
+
+    /**
+      * @dev handles upgrading custom (type specific) data from the old converter to the new one
+      *
+      * @param _oldConverter    old converter contract address
+      * @param _newConverter    new converter contract address
+      * @param _activate        activate the new converter
+    */
+    function handleTypeSpecificData(IConverter _oldConverter, IConverter _newConverter, bool _activate) private pure {
+        _oldConverter; // prevent compiler warning
+        _newConverter; // prevent compiler warning
+        _activate; // prevent compiler warning
+        /*if (!isV28OrHigherConverter(_oldConverter)) {
+            return;
+        }
+
+        uint16 converterType = _oldConverter.converterType();*/
+    }
+
+    bytes4 private constant IS_V28_OR_HIGHER_FUNC_SELECTOR = bytes4(keccak256("isV28OrHigher()"));
+
+    // using a static call to identify converter version
+    // can't rely on the version number since the function had a different signature in older converters
+    function isV28OrHigherConverter(IConverter _converter) internal view returns (bool) {
+        bytes memory data = abi.encodeWithSelector(IS_V28_OR_HIGHER_FUNC_SELECTOR);
+        (bool success, bytes memory returnData) = address(_converter).staticcall{ gas: 4000 }(data);
+
+        if (success && returnData.length == 32) {
+            return abi.decode(returnData, (bool));
+        }
+
+        return false;
+    }
+}