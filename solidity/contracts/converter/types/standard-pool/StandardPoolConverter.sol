--- conflicted
+++ resolved
@@ -1190,23 +1190,6 @@
         emit TokenRateUpdate(poolToken, _targetToken, _targetBalance, poolTokenSupply);
     }
 
-    /**
-     * @dev transfers tokens or ether from this contract to a given recipient
-     *
-     * @param token     address of the token
-     * @param to        address of the recipient
-     * @param amount    amount of tokens or ether
-     */
-    function safeTransfer(IERC20 token, address to, uint256 amount) private {
-        if (amount > 0) {
-            if (token == NATIVE_TOKEN_ADDRESS) {
-                payable(to).transfer(amount);
-            } else {
-                token.safeTransfer(to, amount);
-            }
-        }
-    }
-
     function encodeReserveBalance(uint256 _balance, uint256 _id) private pure returns (uint256) {
         assert(_balance <= MAX_UINT128 && (_id == 1 || _id == 2));
         return _balance << ((_id - 1) * 128);
@@ -1340,7 +1323,6 @@
     }
 
     /**
-<<<<<<< HEAD
      * @dev returns two samples required for calculating the network fee
      *
      * @param currProd  the current product of the balances
@@ -1379,7 +1361,9 @@
             (currPoint - prevPoint) * networkFee,
             (currPoint * (PPM_RESOLUTION - networkFee)).add(prevPoint * networkFee * 2)
         );
-=======
+    }
+
+    /**
      * @dev transfers funds held by the contract and sends them to an account
      *
      * @param token ERC20 token contract address
@@ -1400,7 +1384,6 @@
         } else {
             token.safeTransfer(to, amount);
         }
->>>>>>> b0cdf49f
     }
 
     /**
