--- conflicted
+++ resolved
@@ -420,11 +420,7 @@
     */
     function floorLog2(uint256 n) constant returns (uint8) {
         uint8 t = 0;
-<<<<<<< HEAD
-        for (int8 k = 7; k >= 0; k--) {
-=======
         for (int k = 7; k >= 0; k--) {
->>>>>>> 4e62f9ac
             uint8 s = uint8(n >= (uint256(1) << (1 << k))) << k;
             n >>= s;
             t |= s;
