// SPDX-License-Identifier: SEE LICENSE IN LICENSE
pragma solidity 0.6.12;

import "@openzeppelin/contracts/token/ERC20/SafeERC20.sol";

import "./Owned.sol";
import "./Utils.sol";
import "./interfaces/ITokenHolder.sol";

/**
 * @dev This contract provides a safety mechanism for allowing the owner to
 * send tokens that were sent to the contract by mistake back to the sender.
 *
 * We consider every contract to be a 'token holder' since it's currently not possible
 * for a contract to deny receiving tokens.
 *
 * Note that we use the non standard ERC-20 interface which has no return value for transfer
 * in order to support both non standard as well as standard token contracts.
 * see https://github.com/ethereum/solidity/issues/4116
 */
contract TokenHolder is ITokenHolder, Owned, Utils {
    using SafeERC20 for IERC20;

    /**
     * @dev withdraws tokens held by the contract and sends them to an account
     * can only be called by the owner
     *
     * @param _token   ERC20 token contract address
     * @param _to      account to receive the new amount
     * @param _amount  amount to withdraw
     */
    function withdrawTokens(
        IERC20 _token,
        address _to,
        uint256 _amount
<<<<<<< HEAD
    ) public virtual override ownerOnly validAddress(address(_token)) validAddress(_to) {
        if (_token == ETH_RESERVE_ADDRESS) {
=======
    ) public virtual override ownerOnly validAddress(address(_token)) validAddress(_to) notThis(_to) {
        if (_token == NATIVE_TOKEN_ADDRESS) {
>>>>>>> 9128413f
            payable(_to).transfer(_amount);
        } else {
            _token.safeTransfer(_to, _amount);
        }
    }
}<|MERGE_RESOLUTION|>--- conflicted
+++ resolved
@@ -33,13 +33,8 @@
         IERC20 _token,
         address _to,
         uint256 _amount
-<<<<<<< HEAD
     ) public virtual override ownerOnly validAddress(address(_token)) validAddress(_to) {
-        if (_token == ETH_RESERVE_ADDRESS) {
-=======
-    ) public virtual override ownerOnly validAddress(address(_token)) validAddress(_to) notThis(_to) {
         if (_token == NATIVE_TOKEN_ADDRESS) {
->>>>>>> 9128413f
             payable(_to).transfer(_amount);
         } else {
             _token.safeTransfer(_to, _amount);
