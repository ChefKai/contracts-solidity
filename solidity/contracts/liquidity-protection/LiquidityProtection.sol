// SPDX-License-Identifier: SEE LICENSE IN LICENSE
pragma solidity 0.6.12;

import "@openzeppelin/contracts/math/SafeMath.sol";

import "@bancor/token-governance/contracts/ITokenGovernance.sol";

import "../utility/interfaces/ICheckpointStore.sol";
import "../utility/MathEx.sol";
import "../utility/ReentrancyGuard.sol";
import "../utility/Types.sol";
import "../utility/Time.sol";
import "../utility/Utils.sol";
import "../utility/Owned.sol";

import "../token/interfaces/IDSToken.sol";
import "../token/ReserveToken.sol";

import "../converter/interfaces/IConverterAnchor.sol";
import "../converter/interfaces/IConverter.sol";
import "../converter/interfaces/IConverterRegistry.sol";

import "./interfaces/ILiquidityProtection.sol";

interface ILiquidityPoolConverter is IConverter {
    function addLiquidity(
        IReserveToken[] memory reserveTokens,
        uint256[] memory reserveAmounts,
        uint256 _minReturn
    ) external payable;

    function removeLiquidity(
        uint256 amount,
        IReserveToken[] memory reserveTokens,
        uint256[] memory _reserveMinReturnAmounts
    ) external;

    function recentAverageRate(IReserveToken reserveToken) external view returns (uint256, uint256);
}

/**
 * @dev This contract implements the liquidity protection mechanism.
 */
contract LiquidityProtection is ILiquidityProtection, Utils, Owned, ReentrancyGuard, Time {
    using SafeMath for uint256;
    using ReserveToken for IReserveToken;
    using SafeERC20 for IERC20;
    using SafeERC20 for IDSToken;
    using SafeERC20Ex for IERC20;
    using MathEx for *;

    struct Position {
        address provider; // liquidity provider
        IDSToken poolToken; // pool token address
        IReserveToken reserveToken; // reserve token address
        uint256 poolAmount; // pool token amount
        uint256 reserveAmount; // reserve token amount
        uint256 reserveRateN; // rate of 1 protected reserve token in units of the other reserve token (numerator)
        uint256 reserveRateD; // rate of 1 protected reserve token in units of the other reserve token (denominator)
        uint256 timestamp; // timestamp
    }

    // various rates between the two reserve tokens. the rate is of 1 unit of the protected reserve token in units of the other reserve token
    struct PackedRates {
        uint128 addSpotRateN; // spot rate of 1 A in units of B when liquidity was added (numerator)
        uint128 addSpotRateD; // spot rate of 1 A in units of B when liquidity was added (denominator)
        uint128 removeSpotRateN; // spot rate of 1 A in units of B when liquidity is removed (numerator)
        uint128 removeSpotRateD; // spot rate of 1 A in units of B when liquidity is removed (denominator)
        uint128 removeAverageRateN; // average rate of 1 A in units of B when liquidity is removed (numerator)
        uint128 removeAverageRateD; // average rate of 1 A in units of B when liquidity is removed (denominator)
    }

    uint256 internal constant MAX_UINT128 = 2**128 - 1;
    uint256 internal constant MAX_UINT256 = uint256(-1);

    ILiquidityProtectionSettings private immutable _settings;
    ILiquidityProtectionStore private immutable _store;
    ILiquidityProtectionStats private immutable _stats;
    ILiquidityProtectionSystemStore private immutable _systemStore;
    ITokenHolder private immutable _wallet;
    IERC20 private immutable _networkToken;
    ITokenGovernance private immutable _networkTokenGovernance;
    IERC20 private immutable _govToken;
    ITokenGovernance private immutable _govTokenGovernance;
    ICheckpointStore private immutable _lastRemoveCheckpointStore;

    /**
     * @dev initializes a new LiquidityProtection contract
     *
     * @param settings liquidity protection settings
     * @param store liquidity protection store
     * @param stats liquidity protection stats
     * @param systemStore liquidity protection system store
     * @param wallet liquidity protection wallet
     * @param networkTokenGovernance network token governance
     * @param govTokenGovernance governance token governance
     * @param lastRemoveCheckpointStore last liquidity removal/unprotection checkpoints store
     */
    constructor(
        ILiquidityProtectionSettings settings,
        ILiquidityProtectionStore store,
        ILiquidityProtectionStats stats,
        ILiquidityProtectionSystemStore systemStore,
        ITokenHolder wallet,
        ITokenGovernance networkTokenGovernance,
        ITokenGovernance govTokenGovernance,
        ICheckpointStore lastRemoveCheckpointStore
    )
        public
        validAddress(address(settings))
        validAddress(address(store))
        validAddress(address(stats))
        validAddress(address(systemStore))
        validAddress(address(wallet))
        validAddress(address(lastRemoveCheckpointStore))
    {
        _settings = settings;
        _store = store;
        _stats = stats;
        _systemStore = systemStore;
        _wallet = wallet;
        _networkTokenGovernance = networkTokenGovernance;
        _govTokenGovernance = govTokenGovernance;
        _lastRemoveCheckpointStore = lastRemoveCheckpointStore;

        _networkToken = networkTokenGovernance.token();
        _govToken = govTokenGovernance.token();
    }

    // ensures that the pool is supported and whitelisted
    modifier poolSupportedAndWhitelisted(IConverterAnchor poolAnchor) {
        _poolSupported(poolAnchor);
        _poolWhitelisted(poolAnchor);

        _;
    }

    // ensures that add liquidity is enabled
    modifier addLiquidityEnabled(IConverterAnchor poolAnchor, IReserveToken reserveToken) {
        _addLiquidityEnabled(poolAnchor, reserveToken);

        _;
    }

    // error message binary size optimization
    function _poolSupported(IConverterAnchor poolAnchor) internal view {
        require(_settings.isPoolSupported(poolAnchor), "ERR_POOL_NOT_SUPPORTED");
    }

    // error message binary size optimization
    function _poolWhitelisted(IConverterAnchor poolAnchor) internal view {
        require(_settings.isPoolWhitelisted(poolAnchor), "ERR_POOL_NOT_WHITELISTED");
    }

    // error message binary size optimization
    function _addLiquidityEnabled(IConverterAnchor poolAnchor, IReserveToken reserveToken) internal view {
        require(!_settings.addLiquidityDisabled(poolAnchor, reserveToken), "ERR_ADD_LIQUIDITY_DISABLED");
    }

    // error message binary size optimization
    function verifyEthAmount(uint256 value) internal view {
        require(msg.value == value, "ERR_ETH_AMOUNT_MISMATCH");
    }

    /**
     * @dev returns the LP store
     *
     * @return the LP store
     */
    function store() external view override returns (ILiquidityProtectionStore) {
        return _store;
    }

    /**
     * @dev returns the LP stats
     *
     * @return the LP stats
     */
    function stats() external view override returns (ILiquidityProtectionStats) {
        return _stats;
    }

    /**
     * @dev returns the LP settings
     *
     * @return the LP settings
     */
    function settings() external view override returns (ILiquidityProtectionSettings) {
        return _settings;
    }

    /**
     * @dev returns the LP system store
     *
     * @return the LP system store
     */
    function systemStore() external view override returns (ILiquidityProtectionSystemStore) {
        return _systemStore;
    }

    /**
     * @dev returns the LP wallet
     *
     * @return the LP wallet
     */
    function wallet() external view override returns (ITokenHolder) {
        return _wallet;
    }

    /**
     * @dev accept ETH
     */
    receive() external payable {}

    /**
     * @dev transfers the ownership of the store
     * can only be called by the contract owner
     *
     * @param newOwner the new owner of the store
     */
    function transferStoreOwnership(address newOwner) external ownerOnly {
        _store.transferOwnership(newOwner);
    }

    /**
     * @dev accepts the ownership of the store
     * can only be called by the contract owner
     */
    function acceptStoreOwnership() external ownerOnly {
        _store.acceptOwnership();
    }

    /**
     * @dev transfers the ownership of the wallet
     * can only be called by the contract owner
     *
     * @param newOwner the new owner of the wallet
     */
    function transferWalletOwnership(address newOwner) external ownerOnly {
        _wallet.transferOwnership(newOwner);
    }

    /**
     * @dev accepts the ownership of the wallet
     * can only be called by the contract owner
     */
    function acceptWalletOwnership() external ownerOnly {
        _wallet.acceptOwnership();
    }

    /**
     * @dev adds protected liquidity to a pool for a specific recipient
     * also mints new governance tokens for the caller if the caller adds network tokens
     *
     * @param owner liquidity owner
     * @param poolAnchor anchor of the pool
     * @param reserveToken reserve token to add to the pool
     * @param amount amount of tokens to add to the pool
     *
     * @return new position id
     */
    function addLiquidityFor(
        address owner,
        IConverterAnchor poolAnchor,
        IReserveToken reserveToken,
        uint256 amount
    )
        external
        payable
        override
        protected
        validAddress(owner)
        poolSupportedAndWhitelisted(poolAnchor)
        addLiquidityEnabled(poolAnchor, reserveToken)
        greaterThanZero(amount)
        returns (uint256)
    {
        return addPosition(owner, poolAnchor, reserveToken, amount);
    }

    /**
     * @dev adds protected liquidity to a pool
     * also mints new governance tokens for the caller if the caller adds network tokens
     *
     * @param poolAnchor anchor of the pool
     * @param reserveToken reserve token to add to the pool
     * @param amount amount of tokens to add to the pool
     *
     * @return new position id
     */
    function addLiquidity(
        IConverterAnchor poolAnchor,
        IReserveToken reserveToken,
        uint256 amount
    )
        external
        payable
        override
        protected
        poolSupportedAndWhitelisted(poolAnchor)
        addLiquidityEnabled(poolAnchor, reserveToken)
        greaterThanZero(amount)
        returns (uint256)
    {
        return addPosition(msg.sender, poolAnchor, reserveToken, amount);
    }

    /**
     * @dev adds protected liquidity to a pool for a specific recipient
     * also mints new governance tokens for the caller if the caller adds network tokens
     *
     * @param owner liquidity owner
     * @param poolAnchor anchor of the pool
     * @param reserveToken reserve token to add to the pool
     * @param amount amount of tokens to add to the pool
     *
     * @return new position id
     */
    function addPosition(
        address owner,
        IConverterAnchor poolAnchor,
        IReserveToken reserveToken,
        uint256 amount
    ) private returns (uint256) {
        if (isNetworkToken(reserveToken)) {
            verifyEthAmount(0);
            return addNetworkTokenPosition(owner, poolAnchor, amount);
        }

        // verify that ETH was passed with the call if needed
        verifyEthAmount(reserveToken.isNativeToken() ? amount : 0);
        return addBaseTokenPosition(owner, poolAnchor, reserveToken, amount);
    }

    /**
     * @dev adds network token position to a pool
     * also mints new governance tokens for the caller
     *
     * @param owner liquidity owner
     * @param poolAnchor anchor of the pool
     * @param amount amount of tokens to add to the pool
     *
     * @return new position id
     */
    function addNetworkTokenPosition(
        address owner,
        IConverterAnchor poolAnchor,
        uint256 amount
    ) internal returns (uint256) {
        IDSToken poolToken = IDSToken(address(poolAnchor));
        IReserveToken networkToken = IReserveToken(address(_networkToken));

        // get the rate between the pool token and the reserve
        Fraction memory poolRate = poolTokenRate(poolToken, networkToken);

        // calculate the amount of pool tokens based on the amount of reserve tokens
        uint256 poolTokenAmount = amount.mul(poolRate.d).div(poolRate.n);

        // remove the pool tokens from the system's ownership (will revert if not enough tokens are available)
        _systemStore.decSystemBalance(poolToken, poolTokenAmount);

        // add the position for the recipient
        uint256 id = addPosition(owner, poolToken, networkToken, poolTokenAmount, amount, time());

        // burns the network tokens from the caller. we need to transfer the tokens to the contract itself, since only
        // token holders can burn their tokens
        _networkToken.safeTransferFrom(msg.sender, address(this), amount);
        burnNetworkTokens(poolAnchor, amount);

        // mint governance tokens to the recipient
        _govTokenGovernance.mint(owner, amount);

        return id;
    }

    /**
     * @dev adds base token position to a pool
     *
     * @param owner liquidity owner
     * @param poolAnchor anchor of the pool
     * @param baseToken the base reserve token of the pool
     * @param amount amount of tokens to add to the pool
     *
     * @return new position id
     */
    function addBaseTokenPosition(
        address owner,
        IConverterAnchor poolAnchor,
        IReserveToken baseToken,
        uint256 amount
    ) internal returns (uint256) {
        IDSToken poolToken = IDSToken(address(poolAnchor));
        IReserveToken networkToken = IReserveToken(address(_networkToken));

        // get the reserve balances
        ILiquidityPoolConverter converter = ILiquidityPoolConverter(payable(ownedBy(poolAnchor)));
        (uint256 reserveBalanceBase, uint256 reserveBalanceNetwork) =
            converterReserveBalances(converter, baseToken, networkToken);

        require(reserveBalanceNetwork >= _settings.minNetworkTokenLiquidityForMinting(), "ERR_NOT_ENOUGH_LIQUIDITY");

        // calculate and mint the required amount of network tokens for adding liquidity
        uint256 newNetworkLiquidityAmount = amount.mul(reserveBalanceNetwork).div(reserveBalanceBase);

        // verify network token minting limit
        uint256 mintingLimit = _settings.networkTokenMintingLimits(poolAnchor);
        if (mintingLimit == 0) {
            mintingLimit = _settings.defaultNetworkTokenMintingLimit();
        }

        uint256 newNetworkTokensMinted = _systemStore.networkTokensMinted(poolAnchor).add(newNetworkLiquidityAmount);
        require(newNetworkTokensMinted <= mintingLimit, "ERR_MAX_AMOUNT_REACHED");

        // issue new network tokens to the system
        mintNetworkTokens(address(this), poolAnchor, newNetworkLiquidityAmount);

        // transfer the base tokens from the caller and approve the converter
        networkToken.ensureApprove(address(converter), newNetworkLiquidityAmount);

        if (!baseToken.isNativeToken()) {
            baseToken.safeTransferFrom(msg.sender, address(this), amount);
            baseToken.ensureApprove(address(converter), amount);
        }

        // add the liquidity to the converter
        addLiquidity(converter, baseToken, networkToken, amount, newNetworkLiquidityAmount, msg.value);

        // transfer the new pool tokens to the wallet
        uint256 poolTokenAmount = poolToken.balanceOf(address(this));
        poolToken.safeTransfer(address(_wallet), poolTokenAmount);

        // the system splits the pool tokens with the caller
        // increase the system's pool token balance and add the position for the caller
        _systemStore.incSystemBalance(poolToken, poolTokenAmount - poolTokenAmount / 2); // account for rounding errors

        return addPosition(owner, poolToken, baseToken, poolTokenAmount / 2, amount, time());
    }

    /**
     * @dev returns the single-side staking limits of a given pool
     *
     * @param poolAnchor anchor of the pool
     *
     * @return maximum amount of base tokens that can be single-side staked in the pool
     * @return maximum amount of network tokens that can be single-side staked in the pool
     */
    function poolAvailableSpace(IConverterAnchor poolAnchor)
        external
        view
        poolSupportedAndWhitelisted(poolAnchor)
        returns (uint256, uint256)
    {
        return (baseTokenAvailableSpace(poolAnchor), networkTokenAvailableSpace(poolAnchor));
    }

    /**
     * @dev returns the base-token staking limits of a given pool
     *
     * @param poolAnchor anchor of the pool
     *
     * @return maximum amount of base tokens that can be single-side staked in the pool
     */
    function baseTokenAvailableSpace(IConverterAnchor poolAnchor) internal view returns (uint256) {
        // get the pool converter
        ILiquidityPoolConverter converter = ILiquidityPoolConverter(payable(ownedBy(poolAnchor)));

        // get the base token
        IReserveToken networkToken = IReserveToken(address(_networkToken));
        IReserveToken baseToken = converterOtherReserve(converter, networkToken);

        // get the reserve balances
        (uint256 reserveBalanceBase, uint256 reserveBalanceNetwork) =
            converterReserveBalances(converter, baseToken, networkToken);

        // get the network token minting limit
        uint256 mintingLimit = _settings.networkTokenMintingLimits(poolAnchor);
        if (mintingLimit == 0) {
            mintingLimit = _settings.defaultNetworkTokenMintingLimit();
        }

        // get the amount of network tokens already minted for the pool
        uint256 networkTokensMinted = _systemStore.networkTokensMinted(poolAnchor);

        // get the amount of network tokens which can minted for the pool
        uint256 networkTokensCanBeMinted = MathEx.max(mintingLimit, networkTokensMinted) - networkTokensMinted;

        // return the maximum amount of base token liquidity that can be single-sided staked in the pool
        return networkTokensCanBeMinted.mul(reserveBalanceBase).div(reserveBalanceNetwork);
    }

    /**
     * @dev returns the network-token staking limits of a given pool
     *
     * @param poolAnchor anchor of the pool
     *
     * @return maximum amount of network tokens that can be single-side staked in the pool
     */
    function networkTokenAvailableSpace(IConverterAnchor poolAnchor) internal view returns (uint256) {
        // get the pool token
        IDSToken poolToken = IDSToken(address(poolAnchor));
        IReserveToken networkToken = IReserveToken(address(_networkToken));

        // get the pool token rate
        Fraction memory poolRate = poolTokenRate(poolToken, networkToken);

        // return the maximum amount of network token liquidity that can be single-sided staked in the pool
        return _systemStore.systemBalance(poolToken).mul(poolRate.n).add(poolRate.n).sub(1).div(poolRate.d);
    }

    /**
     * @dev returns the expected/actual amounts the provider will receive for removing liquidity
     * it's also possible to provide the remove liquidity time to get an estimation
     * for the return at that given point
     *
     * @param id the id of the position
     * @param portion portion of liquidity to remove, in PPM
     * @param removeTimestamp time at which the liquidity is removed
     *
     * @return expected return amount in the reserve token
     * @return actual return amount in the reserve token
     * @return compensation in the network token
     */
    function removeLiquidityReturn(
        uint256 id,
        uint32 portion,
        uint256 removeTimestamp
    )
        external
        view
        validPortion(portion)
        returns (
            uint256,
            uint256,
            uint256
        )
    {
        Position memory pos = position(id);

        // verify input
        require(pos.provider != address(0), "ERR_INVALID_ID");
        require(removeTimestamp >= pos.timestamp, "ERR_INVALID_TIMESTAMP");

        // calculate the portion of the liquidity to remove
        if (portion != PPM_RESOLUTION) {
            pos.poolAmount = pos.poolAmount.mul(portion) / PPM_RESOLUTION;
            pos.reserveAmount = pos.reserveAmount.mul(portion) / PPM_RESOLUTION;
        }

        // get the various rates between the reserves upon adding liquidity and now
        PackedRates memory packedRates =
<<<<<<< HEAD
            packRates(pos.poolToken, pos.reserveToken, pos.reserveRateN, pos.reserveRateD, false);
=======
            packRates(liquidity.poolToken, liquidity.reserveToken, liquidity.reserveRateN, liquidity.reserveRateD);
>>>>>>> 43461ded

        uint256 targetAmount =
            removeLiquidityTargetAmount(
                pos.poolToken,
                pos.reserveToken,
                pos.poolAmount,
                pos.reserveAmount,
                packedRates,
                pos.timestamp,
                removeTimestamp
            );

        // for network token, the return amount is identical to the target amount
        if (isNetworkToken(pos.reserveToken)) {
            return (targetAmount, targetAmount, 0);
        }

        // handle base token return

        // calculate the amount of pool tokens required for liquidation
        // note that the amount is doubled since it's not possible to liquidate one reserve only
        Fraction memory poolRate = poolTokenRate(pos.poolToken, pos.reserveToken);
        uint256 poolAmount = targetAmount.mul(poolRate.d).div(poolRate.n / 2);

        // limit the amount of pool tokens by the amount the system/caller holds
        uint256 availableBalance = _systemStore.systemBalance(pos.poolToken).add(pos.poolAmount);
        poolAmount = poolAmount > availableBalance ? availableBalance : poolAmount;

        // calculate the base token amount received by liquidating the pool tokens
        // note that the amount is divided by 2 since the pool amount represents both reserves
        uint256 baseAmount = poolAmount.mul(poolRate.n / 2).div(poolRate.d);
        uint256 networkAmount = networkCompensation(targetAmount, baseAmount, packedRates);

        return (targetAmount, baseAmount, networkAmount);
    }

    /**
     * @dev removes protected liquidity from a pool
     * also burns governance tokens from the caller if the caller removes network tokens
     *
     * @param id the id of the position
     * @param portion portion of liquidity to remove, in PPM
     */
    function removeLiquidity(uint256 id, uint32 portion) external override protected validPortion(portion) {
        removeLiquidity(msg.sender, id, portion);
    }

    /**
     * @dev removes position from a pool
     * also burns governance tokens from the caller if the caller removes network tokens
     *
     * @param provider liquidity provider
     * @param id the id of the position
     * @param portion portion of liquidity to remove, in PPM
     */
    function removeLiquidity(
        address payable provider,
        uint256 id,
        uint32 portion
    ) internal {
        // remove the position from the store and update the stats and the last removal checkpoint
        Position memory removedPosition = removePosition(provider, id, portion);

        // add the pool tokens to the system
        _systemStore.incSystemBalance(removedPosition.poolToken, removedPosition.poolAmount);

        // if removing network token liquidity, burn the governance tokens from the caller. we need to transfer the
        // tokens to the contract itself, since only token holders can burn their tokens
        if (isNetworkToken(removedPosition.reserveToken)) {
            _govToken.safeTransferFrom(provider, address(this), removedPosition.reserveAmount);
            _govTokenGovernance.burn(removedPosition.reserveAmount);
        }

        // get the various rates between the reserves upon adding liquidity and now
        PackedRates memory packedRates =
            packRates(
<<<<<<< HEAD
                removedPosition.poolToken,
                removedPosition.reserveToken,
                removedPosition.reserveRateN,
                removedPosition.reserveRateD,
                true
=======
                removedLiquidity.poolToken,
                removedLiquidity.reserveToken,
                removedLiquidity.reserveRateN,
                removedLiquidity.reserveRateD
>>>>>>> 43461ded
            );

        // verify rate deviation as early as possible in order to reduce gas-cost for failing transactions
        verifyRateDeviation(
            packedRates.removeSpotRateN,
            packedRates.removeSpotRateD,
            packedRates.removeAverageRateN,
            packedRates.removeAverageRateD
        );

        // get the target token amount
        uint256 targetAmount =
            removeLiquidityTargetAmount(
                removedPosition.poolToken,
                removedPosition.reserveToken,
                removedPosition.poolAmount,
                removedPosition.reserveAmount,
                packedRates,
                removedPosition.timestamp,
                time()
            );

        // remove network token liquidity
        if (isNetworkToken(removedPosition.reserveToken)) {
            // mint network tokens for the caller and lock them
            mintNetworkTokens(address(_wallet), removedPosition.poolToken, targetAmount);
            lockTokens(provider, targetAmount);

            return;
        }

        // remove base token liquidity

        // calculate the amount of pool tokens required for liquidation
        // note that the amount is doubled since it's not possible to liquidate one reserve only
        Fraction memory poolRate = poolTokenRate(removedPosition.poolToken, removedPosition.reserveToken);
        uint256 poolAmount = targetAmount.mul(poolRate.d).div(poolRate.n / 2);

        // limit the amount of pool tokens by the amount the system holds
        uint256 systemBalance = _systemStore.systemBalance(removedPosition.poolToken);
        poolAmount = poolAmount > systemBalance ? systemBalance : poolAmount;

        // withdraw the pool tokens from the wallet
        IReserveToken poolToken = IReserveToken(address(removedPosition.poolToken));
        _systemStore.decSystemBalance(removedPosition.poolToken, poolAmount);
        _wallet.withdrawTokens(poolToken, address(this), poolAmount);

        // remove liquidity
        removeLiquidity(
            removedPosition.poolToken,
            poolAmount,
            removedPosition.reserveToken,
            IReserveToken(address(_networkToken))
        );

        // transfer the base tokens to the caller
        uint256 baseBalance = removedPosition.reserveToken.balanceOf(address(this));
        removedPosition.reserveToken.safeTransfer(provider, baseBalance);

        // compensate the caller with network tokens if still needed
        uint256 delta = networkCompensation(targetAmount, baseBalance, packedRates);
        if (delta > 0) {
            // check if there's enough network token balance, otherwise mint more
            uint256 networkBalance = _networkToken.balanceOf(address(this));
            if (networkBalance < delta) {
                _networkTokenGovernance.mint(address(this), delta - networkBalance);
            }

            // lock network tokens for the caller
            _networkToken.safeTransfer(address(_wallet), delta);
            lockTokens(provider, delta);
        }

        // if the contract still holds network tokens, burn them
        uint256 networkBalance = _networkToken.balanceOf(address(this));
        if (networkBalance > 0) {
            burnNetworkTokens(removedPosition.poolToken, networkBalance);
        }
    }

    /**
     * @dev returns the amount the provider will receive for removing liquidity
     * it's also possible to provide the remove liquidity rate & time to get an estimation
     * for the return at that given point
     *
     * @param poolToken pool token
     * @param reserveToken reserve token
     * @param poolAmount pool token amount when the liquidity was added
     * @param reserveAmount reserve token amount that was added
     * @param packedRates see `struct PackedRates`
     * @param addTimestamp time at which the liquidity was added
     * @param removeTimestamp time at which the liquidity is removed
     *
     * @return amount received for removing liquidity
     */
    function removeLiquidityTargetAmount(
        IDSToken poolToken,
        IReserveToken reserveToken,
        uint256 poolAmount,
        uint256 reserveAmount,
        PackedRates memory packedRates,
        uint256 addTimestamp,
        uint256 removeTimestamp
    ) internal view returns (uint256) {
        // get the rate between the pool token and the reserve token
        Fraction memory poolRate = poolTokenRate(poolToken, reserveToken);

        // get the rate between the reserves upon adding liquidity and now
        Fraction memory addSpotRate = Fraction({ n: packedRates.addSpotRateN, d: packedRates.addSpotRateD });
        Fraction memory removeSpotRate = Fraction({ n: packedRates.removeSpotRateN, d: packedRates.removeSpotRateD });
        Fraction memory removeAverageRate =
            Fraction({ n: packedRates.removeAverageRateN, d: packedRates.removeAverageRateD });

        // calculate the protected amount of reserve tokens plus accumulated fee before compensation
        uint256 total = protectedAmountPlusFee(poolAmount, poolRate, addSpotRate, removeSpotRate);

        // calculate the impermanent loss
        Fraction memory loss = impLoss(addSpotRate, removeAverageRate);

        // calculate the protection level
        Fraction memory level = protectionLevel(addTimestamp, removeTimestamp);

        // calculate the compensation amount
        return compensationAmount(reserveAmount, MathEx.max(reserveAmount, total), loss, level);
    }

    /**
     * @dev transfers position to a new provider
     *
     * @param id the id of the position
     * @param newProvider new provider
     *
     * @return new position id
     */
    function transferPosition(uint256 id, address newProvider)
        external
        protected
        validAddress(newProvider)
        returns (uint256)
    {
        // remove the position from the store and update the stats and the last removal checkpoint
        Position memory removedPosition = removePosition(msg.sender, id, PPM_RESOLUTION);

        // add the position to the store, update the stats, and return the new id
        return
            addPosition(
                newProvider,
                removedPosition.poolToken,
                removedPosition.reserveToken,
                removedPosition.poolAmount,
                removedPosition.reserveAmount,
                removedPosition.timestamp
            );
    }

    /**
     * @dev allows the caller to claim network token balance that is no longer locked
     * note that the function can revert if the range is too large
     *
     * @param startIndex start index in the caller's list of locked balances
     * @param endIndex end index in the caller's list of locked balances (exclusive)
     */
    function claimBalance(uint256 startIndex, uint256 endIndex) external protected {
        // get the locked balances from the store
        (uint256[] memory amounts, uint256[] memory expirationTimes) =
            _store.lockedBalanceRange(msg.sender, startIndex, endIndex);

        uint256 totalAmount = 0;
        uint256 length = amounts.length;
        assert(length == expirationTimes.length);

        // reverse iteration since we're removing from the list
        for (uint256 i = length; i > 0; i--) {
            uint256 index = i - 1;
            if (expirationTimes[index] > time()) {
                continue;
            }

            // remove the locked balance item
            _store.removeLockedBalance(msg.sender, startIndex + index);
            totalAmount = totalAmount.add(amounts[index]);
        }

        if (totalAmount > 0) {
            // transfer the tokens to the caller in a single call
            _wallet.withdrawTokens(IReserveToken(address(_networkToken)), msg.sender, totalAmount);
        }
    }

    /**
     * @dev returns the ROI for removing liquidity in the current state after providing liquidity with the given args
     * the function assumes full protection is in effect
     * return value is in PPM and can be larger than PPM_RESOLUTION for positive ROI, 1M = 0% ROI
     *
     * @param poolToken pool token
     * @param reserveToken reserve token
     * @param reserveAmount reserve token amount that was added
     * @param poolRateN rate of 1 pool token in reserve token units when the liquidity was added (numerator)
     * @param poolRateD rate of 1 pool token in reserve token units when the liquidity was added (denominator)
     * @param reserveRateN rate of 1 reserve token in the other reserve token units when the liquidity was added (numerator)
     * @param reserveRateD rate of 1 reserve token in the other reserve token units when the liquidity was added (denominator)
     *
     * @return ROI in PPM
     */
    function poolROI(
        IDSToken poolToken,
        IReserveToken reserveToken,
        uint256 reserveAmount,
        uint256 poolRateN,
        uint256 poolRateD,
        uint256 reserveRateN,
        uint256 reserveRateD
    ) external view returns (uint256) {
        // calculate the amount of pool tokens based on the amount of reserve tokens
        uint256 poolAmount = reserveAmount.mul(poolRateD).div(poolRateN);

        // get the various rates between the reserves upon adding liquidity and now
        PackedRates memory packedRates = packRates(poolToken, reserveToken, reserveRateN, reserveRateD);

        // get the current return
        uint256 protectedReturn =
            removeLiquidityTargetAmount(
                poolToken,
                reserveToken,
                poolAmount,
                reserveAmount,
                packedRates,
                time().sub(_settings.maxProtectionDelay()),
                time()
            );

        // calculate the ROI as the ratio between the current fully protected return and the initial amount
        return protectedReturn.mul(PPM_RESOLUTION).div(reserveAmount);
    }

    /**
     * @dev adds the position to the store and updates the stats
     *
     * @param provider the provider
     * @param poolToken pool token
     * @param reserveToken reserve token
     * @param poolAmount amount of pool tokens to protect
     * @param reserveAmount amount of reserve tokens to protect
     * @param timestamp the timestamp of the position
     *
     * @return new position id
     */
    function addPosition(
        address provider,
        IDSToken poolToken,
        IReserveToken reserveToken,
        uint256 poolAmount,
        uint256 reserveAmount,
        uint256 timestamp
    ) internal returns (uint256) {
        // verify rate deviation as early as possible in order to reduce gas-cost for failing transactions
        (Fraction memory spotRate, Fraction memory averageRate) = reserveTokenRates(poolToken, reserveToken);
        verifyRateDeviation(spotRate.n, spotRate.d, averageRate.n, averageRate.d);

        notifyEventSubscribersOnAddingLiquidity(provider, poolToken, reserveToken, poolAmount, reserveAmount);

        _stats.increaseTotalAmounts(provider, poolToken, reserveToken, poolAmount, reserveAmount);
        _stats.addProviderPool(provider, poolToken);

        return
            _store.addProtectedLiquidity(
                provider,
                poolToken,
                reserveToken,
                poolAmount,
                reserveAmount,
                spotRate.n,
                spotRate.d,
                timestamp
            );
    }

    /**
     * @dev removes the position from the store and updates the stats and the last removal checkpoint
     *
     * @param provider the provider
     * @param id the id of the position
     * @param portion portion of the position to remove, in PPM
     *
     * @return a Position struct representing the removed liquidity
     */
    function removePosition(
        address provider,
        uint256 id,
        uint32 portion
    ) private returns (Position memory) {
        Position memory pos = providerPosition(id, provider);

        // verify that the pool is whitelisted
        _poolWhitelisted(pos.poolToken);

        // verify that the position is not removed on the same block in which it was added
        require(pos.timestamp < time(), "ERR_TOO_EARLY");

        if (portion == PPM_RESOLUTION) {
            notifyEventSubscribersOnRemovingLiquidity(
                id,
                pos.provider,
                pos.poolToken,
                pos.reserveToken,
                pos.poolAmount,
                pos.reserveAmount
            );

            // remove the position from the provider
            _store.removeProtectedLiquidity(id);
        } else {
            // remove a portion of the position from the provider
            uint256 fullPoolAmount = pos.poolAmount;
            uint256 fullReserveAmount = pos.reserveAmount;
            pos.poolAmount = pos.poolAmount.mul(portion) / PPM_RESOLUTION;
            pos.reserveAmount = pos.reserveAmount.mul(portion) / PPM_RESOLUTION;

            notifyEventSubscribersOnRemovingLiquidity(
                id,
                pos.provider,
                pos.poolToken,
                pos.reserveToken,
                pos.poolAmount,
                pos.reserveAmount
            );

            _store.updateProtectedLiquidityAmounts(
                id,
                fullPoolAmount - pos.poolAmount,
                fullReserveAmount - pos.reserveAmount
            );
        }

        // update the statistics
        _stats.decreaseTotalAmounts(pos.provider, pos.poolToken, pos.reserveToken, pos.poolAmount, pos.reserveAmount);

        // update last liquidity removal checkpoint
        _lastRemoveCheckpointStore.addCheckpoint(provider);

        return pos;
    }

    /**
     * @dev locks network tokens for the provider and emits the tokens locked event
     *
     * @param provider tokens provider
     * @param amount amount of network tokens
     */
    function lockTokens(address provider, uint256 amount) internal {
        uint256 expirationTime = time().add(_settings.lockDuration());
        _store.addLockedBalance(provider, amount, expirationTime);
    }

    /**
     * @dev returns the rate of 1 pool token in reserve token units
     *
     * @param poolToken pool token
     * @param reserveToken reserve token
     */
    function poolTokenRate(IDSToken poolToken, IReserveToken reserveToken)
        internal
        view
        virtual
        returns (Fraction memory)
    {
        // get the pool token supply
        uint256 poolTokenSupply = poolToken.totalSupply();

        // get the reserve balance
        IConverter converter = IConverter(payable(ownedBy(poolToken)));
        uint256 reserveBalance = converter.getConnectorBalance(reserveToken);

        // for standard pools, 50% of the pool supply value equals the value of each reserve
        return Fraction({ n: reserveBalance.mul(2), d: poolTokenSupply });
    }

    /**
     * @dev returns the spot rate and average rate of 1 reserve token in the other reserve token units
     *
     * @param poolToken pool token
     * @param reserveToken reserve token
     *
     * @return spot rate
     * @return average rate
     */
    function reserveTokenRates(IDSToken poolToken, IReserveToken reserveToken)
        internal
        view
        returns (Fraction memory, Fraction memory)
    {
        ILiquidityPoolConverter converter = ILiquidityPoolConverter(payable(ownedBy(poolToken)));
        IReserveToken otherReserve = converterOtherReserve(converter, reserveToken);

        (uint256 spotRateN, uint256 spotRateD) = converterReserveBalances(converter, otherReserve, reserveToken);
        (uint256 averageRateN, uint256 averageRateD) = converter.recentAverageRate(reserveToken);

        return (Fraction({ n: spotRateN, d: spotRateD }), Fraction({ n: averageRateN, d: averageRateD }));
    }

    /**
     * @dev returns the various rates between the reserves
     *
     * @param poolToken pool token
     * @param reserveToken reserve token
     * @param addSpotRateN add spot rate numerator
     * @param addSpotRateD add spot rate denominator
     *
     * @return see `struct PackedRates`
     */
    function packRates(
        IDSToken poolToken,
        IReserveToken reserveToken,
        uint256 addSpotRateN,
        uint256 addSpotRateD
    ) internal view returns (PackedRates memory) {
        (Fraction memory removeSpotRate, Fraction memory removeAverageRate) =
            reserveTokenRates(poolToken, reserveToken);

        assert(
            addSpotRateN <= MAX_UINT128 &&
                addSpotRateD <= MAX_UINT128 &&
                removeSpotRate.n <= MAX_UINT128 &&
                removeSpotRate.d <= MAX_UINT128 &&
                removeAverageRate.n <= MAX_UINT128 &&
                removeAverageRate.d <= MAX_UINT128
        );

        return
            PackedRates({
                addSpotRateN: uint128(addSpotRateN),
                addSpotRateD: uint128(addSpotRateD),
                removeSpotRateN: uint128(removeSpotRate.n),
                removeSpotRateD: uint128(removeSpotRate.d),
                removeAverageRateN: uint128(removeAverageRate.n),
                removeAverageRateD: uint128(removeAverageRate.d)
            });
    }

    /**
     * @dev verifies that the deviation of the average rate from the spot rate is within the permitted range
     * for example, if the maximum permitted deviation is 5%, then verify `95/100 <= average/spot <= 100/95`
     *
     * @param spotRateN spot rate numerator
     * @param spotRateD spot rate denominator
     * @param averageRateN average rate numerator
     * @param averageRateD average rate denominator
     */
    function verifyRateDeviation(
        uint256 spotRateN,
        uint256 spotRateD,
        uint256 averageRateN,
        uint256 averageRateD
    ) internal view {
        uint256 ppmDelta = PPM_RESOLUTION - _settings.averageRateMaxDeviation();
        uint256 min = spotRateN.mul(averageRateD).mul(ppmDelta).mul(ppmDelta);
        uint256 mid = spotRateD.mul(averageRateN).mul(ppmDelta).mul(PPM_RESOLUTION);
        uint256 max = spotRateN.mul(averageRateD).mul(PPM_RESOLUTION).mul(PPM_RESOLUTION);
        require(min <= mid && mid <= max, "ERR_INVALID_RATE");
    }

    /**
     * @dev utility to add liquidity to a converter
     *
     * @param converter converter
     * @param reserveToken1 reserve token 1
     * @param reserveToken2 reserve token 2
     * @param reserveAmount1 reserve amount 1
     * @param reserveAmount2 reserve amount 2
     * @param value ETH amount to add
     */
    function addLiquidity(
        ILiquidityPoolConverter converter,
        IReserveToken reserveToken1,
        IReserveToken reserveToken2,
        uint256 reserveAmount1,
        uint256 reserveAmount2,
        uint256 value
    ) internal {
        IReserveToken[] memory reserveTokens = new IReserveToken[](2);
        uint256[] memory amounts = new uint256[](2);
        reserveTokens[0] = reserveToken1;
        reserveTokens[1] = reserveToken2;
        amounts[0] = reserveAmount1;
        amounts[1] = reserveAmount2;
        converter.addLiquidity{ value: value }(reserveTokens, amounts, 1);
    }

    /**
     * @dev utility to remove liquidity from a converter
     *
     * @param poolToken pool token of the converter
     * @param poolAmount amount of pool tokens to remove
     * @param reserveToken1 reserve token 1
     * @param reserveToken2 reserve token 2
     */
    function removeLiquidity(
        IDSToken poolToken,
        uint256 poolAmount,
        IReserveToken reserveToken1,
        IReserveToken reserveToken2
    ) internal {
        ILiquidityPoolConverter converter = ILiquidityPoolConverter(payable(ownedBy(poolToken)));

        IReserveToken[] memory reserveTokens = new IReserveToken[](2);
        uint256[] memory minReturns = new uint256[](2);
        reserveTokens[0] = reserveToken1;
        reserveTokens[1] = reserveToken2;
        minReturns[0] = 1;
        minReturns[1] = 1;
        converter.removeLiquidity(poolAmount, reserveTokens, minReturns);
    }

    /**
     * @dev returns a position from the store
     *
     * @param id the id of the position
     *
     * @return a position
     */
    function position(uint256 id) internal view returns (Position memory) {
        Position memory pos;
        (
            pos.provider,
            pos.poolToken,
            pos.reserveToken,
            pos.poolAmount,
            pos.reserveAmount,
            pos.reserveRateN,
            pos.reserveRateD,
            pos.timestamp
        ) = _store.protectedLiquidity(id);

        return pos;
    }

    /**
     * @dev returns a position from the store
     *
     * @param id the id of the position
     * @param provider authorized provider
     *
     * @return a position
     */
    function providerPosition(uint256 id, address provider) internal view returns (Position memory) {
        Position memory pos = position(id);
        require(pos.provider == provider, "ERR_ACCESS_DENIED");

        return pos;
    }

    /**
     * @dev returns the protected amount of reserve tokens plus accumulated fee before compensation
     *
     * @param poolAmount pool token amount when the liquidity was added
     * @param poolRate rate of 1 pool token in the related reserve token units
     * @param addRate rate of 1 reserve token in the other reserve token units when the liquidity was added
     * @param removeRate rate of 1 reserve token in the other reserve token units when the liquidity is removed
     *
     * @return protected amount of reserve tokens plus accumulated fee = sqrt(removeRate / addRate) * poolRate * poolAmount
     */
    function protectedAmountPlusFee(
        uint256 poolAmount,
        Fraction memory poolRate,
        Fraction memory addRate,
        Fraction memory removeRate
    ) internal pure returns (uint256) {
        uint256 n = MathEx.ceilSqrt(addRate.d.mul(removeRate.n)).mul(poolRate.n);
        uint256 d = MathEx.floorSqrt(addRate.n.mul(removeRate.d)).mul(poolRate.d);

        uint256 x = n * poolAmount;
        if (x / n == poolAmount) {
            return x / d;
        }

        (uint256 hi, uint256 lo) = n > poolAmount ? (n, poolAmount) : (poolAmount, n);
        (uint256 p, uint256 q) = MathEx.reducedRatio(hi, d, MAX_UINT256 / lo);
        uint256 min = (hi / d).mul(lo);

        if (q > 0) {
            return MathEx.max(min, (p * lo) / q);
        }
        return min;
    }

    /**
     * @dev returns the impermanent loss incurred due to the change in rates between the reserve tokens
     *
     * @param prevRate previous rate between the reserves
     * @param newRate new rate between the reserves
     *
     * @return impermanent loss (as a ratio)
     */
    function impLoss(Fraction memory prevRate, Fraction memory newRate) internal pure returns (Fraction memory) {
        uint256 ratioN = newRate.n.mul(prevRate.d);
        uint256 ratioD = newRate.d.mul(prevRate.n);

        uint256 prod = ratioN * ratioD;
        uint256 root =
            prod / ratioN == ratioD ? MathEx.floorSqrt(prod) : MathEx.floorSqrt(ratioN) * MathEx.floorSqrt(ratioD);
        uint256 sum = ratioN.add(ratioD);

        // the arithmetic below is safe because `x + y >= sqrt(x * y) * 2`
        if (sum % 2 == 0) {
            sum /= 2;
            return Fraction({ n: sum - root, d: sum });
        }
        return Fraction({ n: sum - root * 2, d: sum });
    }

    /**
     * @dev returns the protection level based on the timestamp and protection delays
     *
     * @param addTimestamp time at which the liquidity was added
     * @param removeTimestamp time at which the liquidity is removed
     *
     * @return protection level (as a ratio)
     */
    function protectionLevel(uint256 addTimestamp, uint256 removeTimestamp) internal view returns (Fraction memory) {
        uint256 timeElapsed = removeTimestamp.sub(addTimestamp);
        uint256 minProtectionDelay = _settings.minProtectionDelay();
        uint256 maxProtectionDelay = _settings.maxProtectionDelay();
        if (timeElapsed < minProtectionDelay) {
            return Fraction({ n: 0, d: 1 });
        }

        if (timeElapsed >= maxProtectionDelay) {
            return Fraction({ n: 1, d: 1 });
        }

        return Fraction({ n: timeElapsed, d: maxProtectionDelay });
    }

    /**
     * @dev returns the compensation amount based on the impermanent loss and the protection level
     *
     * @param amount protected amount in units of the reserve token
     * @param total amount plus fee in units of the reserve token
     * @param loss protection level (as a ratio between 0 and 1)
     * @param level impermanent loss (as a ratio between 0 and 1)
     *
     * @return compensation amount
     */
    function compensationAmount(
        uint256 amount,
        uint256 total,
        Fraction memory loss,
        Fraction memory level
    ) internal pure returns (uint256) {
        uint256 levelN = level.n.mul(amount);
        uint256 levelD = level.d;
        uint256 maxVal = MathEx.max(MathEx.max(levelN, levelD), total);
        (uint256 lossN, uint256 lossD) = MathEx.reducedRatio(loss.n, loss.d, MAX_UINT256 / maxVal);
        return total.mul(lossD.sub(lossN)).div(lossD).add(lossN.mul(levelN).div(lossD.mul(levelD)));
    }

    function networkCompensation(
        uint256 targetAmount,
        uint256 baseAmount,
        PackedRates memory packedRates
    ) internal view returns (uint256) {
        if (targetAmount <= baseAmount) {
            return 0;
        }

        // calculate the delta in network tokens
        uint256 delta =
            (targetAmount - baseAmount).mul(packedRates.removeAverageRateN).div(packedRates.removeAverageRateD);

        // the delta might be very small due to precision loss
        // in which case no compensation will take place (gas optimization)
        if (delta >= _settings.minNetworkCompensation()) {
            return delta;
        }

        return 0;
    }

    // utility to mint network tokens
    function mintNetworkTokens(
        address owner,
        IConverterAnchor poolAnchor,
        uint256 amount
    ) private {
        _systemStore.incNetworkTokensMinted(poolAnchor, amount);
        _networkTokenGovernance.mint(owner, amount);
    }

    // utility to burn network tokens
    function burnNetworkTokens(IConverterAnchor poolAnchor, uint256 amount) private {
        _systemStore.decNetworkTokensMinted(poolAnchor, amount);
        _networkTokenGovernance.burn(amount);
    }

    /**
     * @dev notify event subscribers on adding liquidity
     *
     * @param provider liquidity provider
     * @param poolToken pool token
     * @param reserveToken reserve token
     * @param poolAmount amount of pool tokens to protect
     * @param reserveAmount amount of reserve tokens to protect
     */
    function notifyEventSubscribersOnAddingLiquidity(
        address provider,
        IDSToken poolToken,
        IReserveToken reserveToken,
        uint256 poolAmount,
        uint256 reserveAmount
    ) private {
        address[] memory subscribers = _settings.subscribers();
        uint256 length = subscribers.length;
        for (uint256 i = 0; i < length; i++) {
            ILiquidityProtectionEventsSubscriber(subscribers[i]).onAddingLiquidity(
                provider,
                poolToken,
                reserveToken,
                poolAmount,
                reserveAmount
            );
        }
    }

    /**
     * @dev notify event subscribers on removing liquidity
     *
     * @param id the id of the position
     * @param provider liquidity provider
     * @param poolToken pool token
     * @param reserveToken reserve token
     * @param poolAmount amount of pool tokens to protect
     * @param reserveAmount amount of reserve tokens to protect
     */
    function notifyEventSubscribersOnRemovingLiquidity(
        uint256 id,
        address provider,
        IDSToken poolToken,
        IReserveToken reserveToken,
        uint256 poolAmount,
        uint256 reserveAmount
    ) private {
        address[] memory subscribers = _settings.subscribers();
        uint256 length = subscribers.length;
        for (uint256 i = 0; i < length; i++) {
            ILiquidityProtectionEventsSubscriber(subscribers[i]).onRemovingLiquidity(
                id,
                provider,
                poolToken,
                reserveToken,
                poolAmount,
                reserveAmount
            );
        }
    }

    // utility to get the reserve balances
    function converterReserveBalances(
        IConverter converter,
        IReserveToken reserveToken1,
        IReserveToken reserveToken2
    ) private view returns (uint256, uint256) {
        return (converter.getConnectorBalance(reserveToken1), converter.getConnectorBalance(reserveToken2));
    }

    // utility to get the other reserve
    function converterOtherReserve(IConverter converter, IReserveToken thisReserve)
        private
        view
        returns (IReserveToken)
    {
        IReserveToken otherReserve = converter.connectorTokens(0);
        return otherReserve != thisReserve ? otherReserve : converter.connectorTokens(1);
    }

    // utility to get the owner
    function ownedBy(IOwned owned) private view returns (address) {
        return owned.owner();
    }

    /**
     * @dev returns whether the provided reserve token is the network token
     *
     * @return whether the provided reserve token is the network token
     */
    function isNetworkToken(IReserveToken reserveToken) private view returns (bool) {
        return address(reserveToken) == address(_networkToken);
    }
}<|MERGE_RESOLUTION|>--- conflicted
+++ resolved
@@ -547,12 +547,7 @@
         }
 
         // get the various rates between the reserves upon adding liquidity and now
-        PackedRates memory packedRates =
-<<<<<<< HEAD
-            packRates(pos.poolToken, pos.reserveToken, pos.reserveRateN, pos.reserveRateD, false);
-=======
-            packRates(liquidity.poolToken, liquidity.reserveToken, liquidity.reserveRateN, liquidity.reserveRateD);
->>>>>>> 43461ded
+        PackedRates memory packedRates = packRates(pos.poolToken, pos.reserveToken, pos.reserveRateN, pos.reserveRateD);
 
         uint256 targetAmount =
             removeLiquidityTargetAmount(
@@ -614,34 +609,21 @@
         uint32 portion
     ) internal {
         // remove the position from the store and update the stats and the last removal checkpoint
-        Position memory removedPosition = removePosition(provider, id, portion);
+        Position memory removedPos = removePosition(provider, id, portion);
 
         // add the pool tokens to the system
-        _systemStore.incSystemBalance(removedPosition.poolToken, removedPosition.poolAmount);
+        _systemStore.incSystemBalance(removedPos.poolToken, removedPos.poolAmount);
 
         // if removing network token liquidity, burn the governance tokens from the caller. we need to transfer the
         // tokens to the contract itself, since only token holders can burn their tokens
-        if (isNetworkToken(removedPosition.reserveToken)) {
-            _govToken.safeTransferFrom(provider, address(this), removedPosition.reserveAmount);
-            _govTokenGovernance.burn(removedPosition.reserveAmount);
+        if (isNetworkToken(removedPos.reserveToken)) {
+            _govToken.safeTransferFrom(provider, address(this), removedPos.reserveAmount);
+            _govTokenGovernance.burn(removedPos.reserveAmount);
         }
 
         // get the various rates between the reserves upon adding liquidity and now
         PackedRates memory packedRates =
-            packRates(
-<<<<<<< HEAD
-                removedPosition.poolToken,
-                removedPosition.reserveToken,
-                removedPosition.reserveRateN,
-                removedPosition.reserveRateD,
-                true
-=======
-                removedLiquidity.poolToken,
-                removedLiquidity.reserveToken,
-                removedLiquidity.reserveRateN,
-                removedLiquidity.reserveRateD
->>>>>>> 43461ded
-            );
+            packRates(removedPos.poolToken, removedPos.reserveToken, removedPos.reserveRateN, removedPos.reserveRateD);
 
         // verify rate deviation as early as possible in order to reduce gas-cost for failing transactions
         verifyRateDeviation(
@@ -654,19 +636,19 @@
         // get the target token amount
         uint256 targetAmount =
             removeLiquidityTargetAmount(
-                removedPosition.poolToken,
-                removedPosition.reserveToken,
-                removedPosition.poolAmount,
-                removedPosition.reserveAmount,
+                removedPos.poolToken,
+                removedPos.reserveToken,
+                removedPos.poolAmount,
+                removedPos.reserveAmount,
                 packedRates,
-                removedPosition.timestamp,
+                removedPos.timestamp,
                 time()
             );
 
         // remove network token liquidity
-        if (isNetworkToken(removedPosition.reserveToken)) {
+        if (isNetworkToken(removedPos.reserveToken)) {
             // mint network tokens for the caller and lock them
-            mintNetworkTokens(address(_wallet), removedPosition.poolToken, targetAmount);
+            mintNetworkTokens(address(_wallet), removedPos.poolToken, targetAmount);
             lockTokens(provider, targetAmount);
 
             return;
@@ -676,29 +658,29 @@
 
         // calculate the amount of pool tokens required for liquidation
         // note that the amount is doubled since it's not possible to liquidate one reserve only
-        Fraction memory poolRate = poolTokenRate(removedPosition.poolToken, removedPosition.reserveToken);
+        Fraction memory poolRate = poolTokenRate(removedPos.poolToken, removedPos.reserveToken);
         uint256 poolAmount = targetAmount.mul(poolRate.d).div(poolRate.n / 2);
 
         // limit the amount of pool tokens by the amount the system holds
-        uint256 systemBalance = _systemStore.systemBalance(removedPosition.poolToken);
+        uint256 systemBalance = _systemStore.systemBalance(removedPos.poolToken);
         poolAmount = poolAmount > systemBalance ? systemBalance : poolAmount;
 
         // withdraw the pool tokens from the wallet
-        IReserveToken poolToken = IReserveToken(address(removedPosition.poolToken));
-        _systemStore.decSystemBalance(removedPosition.poolToken, poolAmount);
+        IReserveToken poolToken = IReserveToken(address(removedPos.poolToken));
+        _systemStore.decSystemBalance(removedPos.poolToken, poolAmount);
         _wallet.withdrawTokens(poolToken, address(this), poolAmount);
 
         // remove liquidity
         removeLiquidity(
-            removedPosition.poolToken,
+            removedPos.poolToken,
             poolAmount,
-            removedPosition.reserveToken,
+            removedPos.reserveToken,
             IReserveToken(address(_networkToken))
         );
 
         // transfer the base tokens to the caller
-        uint256 baseBalance = removedPosition.reserveToken.balanceOf(address(this));
-        removedPosition.reserveToken.safeTransfer(provider, baseBalance);
+        uint256 baseBalance = removedPos.reserveToken.balanceOf(address(this));
+        removedPos.reserveToken.safeTransfer(provider, baseBalance);
 
         // compensate the caller with network tokens if still needed
         uint256 delta = networkCompensation(targetAmount, baseBalance, packedRates);
@@ -717,7 +699,7 @@
         // if the contract still holds network tokens, burn them
         uint256 networkBalance = _networkToken.balanceOf(address(this));
         if (networkBalance > 0) {
-            burnNetworkTokens(removedPosition.poolToken, networkBalance);
+            burnNetworkTokens(removedPos.poolToken, networkBalance);
         }
     }
 
@@ -782,17 +764,17 @@
         returns (uint256)
     {
         // remove the position from the store and update the stats and the last removal checkpoint
-        Position memory removedPosition = removePosition(msg.sender, id, PPM_RESOLUTION);
+        Position memory removedPos = removePosition(msg.sender, id, PPM_RESOLUTION);
 
         // add the position to the store, update the stats, and return the new id
         return
             addPosition(
                 newProvider,
-                removedPosition.poolToken,
-                removedPosition.reserveToken,
-                removedPosition.poolAmount,
-                removedPosition.reserveAmount,
-                removedPosition.timestamp
+                removedPos.poolToken,
+                removedPos.reserveToken,
+                removedPos.poolAmount,
+                removedPos.reserveAmount,
+                removedPos.timestamp
             );
     }
 
