--- conflicted
+++ resolved
@@ -964,12 +964,6 @@
 
         // calculate the protected amount of reserve tokens plus accumulated fee before compensation
         uint256 total = protectedAmountPlusFee(_poolAmount, poolRate, addSpotRate, removeSpotRate);
-<<<<<<< HEAD
-=======
-        if (total < _reserveAmount) {
-            total = _reserveAmount;
-        }
->>>>>>> 66f91db9
 
         // calculate the impermanent loss
         Fraction memory loss = impLoss(addSpotRate, removeAverageRate);
@@ -1380,11 +1374,7 @@
      * @dev returns the protected amount of reserve tokens plus accumulated fee before compensation
      *
      * @param _poolAmount      pool token amount when the liquidity was added
-<<<<<<< HEAD
-     * @param _poolRate        rate of 1 pool token in the reserve token units when the liquidity was added
-=======
      * @param _poolRate        rate of 1 pool token in the related reserve token units
->>>>>>> 66f91db9
      * @param _addRate         rate of 1 reserve token in the other reserve token units when the liquidity was added
      * @param _removeRate      rate of 1 reserve token in the other reserve token units when the liquidity is removed
      * @return protected amount of reserve tokens plus accumulated fee = sqrt(_removeRate / _addRate) * _poolRate * _poolAmount
