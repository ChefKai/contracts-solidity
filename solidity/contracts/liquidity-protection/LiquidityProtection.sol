--- conflicted
+++ resolved
@@ -105,20 +105,12 @@
      * - [0] liquidity protection settings
      * - [1] liquidity protection store
      * - [2] liquidity protection stats
-<<<<<<< HEAD
      * - [3] liquidity protection user store
      * - [4] liquidity protection system store
-     * - [5] liquidity protection token holder
+     * - [5] liquidity protection wallet
      * - [6] network token governance
      * - [7] governance token governance
      * - [8] last liquidity removal/unprotection checkpoints store
-=======
-     * - [3] liquidity protection system store
-     * - [4] liquidity protection wallet
-     * - [5] network token governance
-     * - [6] governance token governance
-     * - [7] last liquidity removal/unprotection checkpoints store
->>>>>>> ba2be8ab
      */
     constructor(address[9] memory _contractAddresses) public {
         for (uint256 i = 0; i < _contractAddresses.length; i++) {
@@ -128,32 +120,26 @@
         settings = ILiquidityProtectionSettings(_contractAddresses[0]);
         store = ILiquidityProtectionStore(_contractAddresses[1]);
         stats = ILiquidityProtectionStats(_contractAddresses[2]);
-<<<<<<< HEAD
         userStore = ILiquidityProtectionUserStore(_contractAddresses[3]);
         systemStore = ILiquidityProtectionSystemStore(_contractAddresses[4]);
-        tokenHolder = ITokenHolder(_contractAddresses[5]);
+        wallet = ITokenHolder(_contractAddresses[5]);
         networkTokenGovernance = ITokenGovernance(_contractAddresses[6]);
         govTokenGovernance = ITokenGovernance(_contractAddresses[7]);
         lastRemoveCheckpointStore = ICheckpointStore(_contractAddresses[8]);
 
         networkToken = IERC20Token(address(ITokenGovernance(_contractAddresses[6]).token()));
         govToken = IERC20Token(address(ITokenGovernance(_contractAddresses[7]).token()));
-=======
-        systemStore = ILiquidityProtectionSystemStore(_contractAddresses[3]);
-        wallet = ITokenHolder(_contractAddresses[4]);
-        networkTokenGovernance = ITokenGovernance(_contractAddresses[5]);
-        govTokenGovernance = ITokenGovernance(_contractAddresses[6]);
-        lastRemoveCheckpointStore = ICheckpointStore(_contractAddresses[7]);
-
-        networkToken = IERC20Token(address(ITokenGovernance(_contractAddresses[5]).token()));
-        govToken = IERC20Token(address(ITokenGovernance(_contractAddresses[6]).token()));
->>>>>>> ba2be8ab
     }
 
     // ensures that the contract is currently removing liquidity from a converter
     modifier updatingLiquidityOnly() {
+        _updatingLiquidityOnly();
+        _;
+    }
+
+    // error message binary size optimization
+    function _updatingLiquidityOnly() internal view {
         require(updatingLiquidity, "ERR_NOT_UPDATING_LIQUIDITY");
-        _;
     }
 
     // ensures that the portion is valid
@@ -167,10 +153,9 @@
         require(_portion > 0 && _portion <= PPM_RESOLUTION, "ERR_INVALID_PORTION");
     }
 
-    // ensures that the pool is supported and whitelisted
-    modifier poolSupportedAndWhitelisted(IConverterAnchor _poolAnchor) {
+    // ensures that the pool is supported
+    modifier poolSupported(IConverterAnchor _poolAnchor) {
         _poolSupported(_poolAnchor);
-        _poolWhitelisted(_poolAnchor);
         _;
     }
 
@@ -179,16 +164,17 @@
         require(settings.isPoolSupported(_poolAnchor), "ERR_POOL_NOT_SUPPORTED");
     }
 
+    // ensures that the pool is whitelisted
+    modifier poolWhitelisted(IConverterAnchor _poolAnchor) {
+        _poolWhitelisted(_poolAnchor);
+        _;
+    }
+
     // error message binary size optimization
     function _poolWhitelisted(IConverterAnchor _poolAnchor) internal view {
         require(settings.isPoolWhitelisted(_poolAnchor), "ERR_POOL_NOT_WHITELISTED");
     }
 
-    // error message binary size optimization
-    function verifyEthAmount(uint256 _value) internal view {
-        require(msg.value == _value, "ERR_ETH_AMOUNT_MISMATCH");
-    }
-
     /**
      * @dev accept ETH
      * used when removing liquidity from ETH converters
@@ -229,32 +215,6 @@
      */
     function acceptWalletOwnership() external ownerOnly {
         wallet.acceptOwnership();
-    }
-
-    /**
-     * @dev migrates all funds from the store contract to the wallet
-     * @dev migrates system balances from the store contract to the system-store contract
-     * @dev migrates minted amounts from the settings contract to the system-store contract
-     */
-    function migrateData() external {
-        // save local copies of storage variables
-        address storeAddress = address(store);
-        address walletAddress = address(wallet);
-        IERC20Token networkTokenLocal = networkToken;
-
-        address[] memory poolWhitelist = settings.poolWhitelist();
-        for (uint256 i = 0; i < poolWhitelist.length; i++) {
-            IERC20Token poolToken = IERC20Token(poolWhitelist[i]);
-            store.withdrawTokens(poolToken, walletAddress, poolToken.balanceOf(storeAddress));
-            uint256 systemBalance = store.systemBalance(poolToken);
-            systemStore.incSystemBalance(poolToken, systemBalance);
-            store.decSystemBalance(poolToken, systemBalance);
-            uint256 networkTokensMinted = settings.networkTokensMinted(IConverterAnchor(address(poolToken)));
-            systemStore.incNetworkTokensMinted(IConverterAnchor(address(poolToken)), networkTokensMinted);
-            settings.decNetworkTokensMinted(IConverterAnchor(address(poolToken)), networkTokensMinted);
-        }
-
-        store.withdrawTokens(networkTokenLocal, walletAddress, networkTokenLocal.balanceOf(storeAddress));
     }
 
     /**
@@ -292,7 +252,8 @@
         override
         protected
         validAddress(_owner)
-        poolSupportedAndWhitelisted(_poolAnchor)
+        poolSupported(_poolAnchor)
+        poolWhitelisted(_poolAnchor)
         greaterThanZero(_amount)
         returns (uint256)
     {
@@ -317,7 +278,8 @@
         payable
         override
         protected
-        poolSupportedAndWhitelisted(_poolAnchor)
+        poolSupported(_poolAnchor)
+        poolWhitelisted(_poolAnchor)
         greaterThanZero(_amount)
         returns (uint256)
     {
@@ -344,12 +306,13 @@
         IERC20Token networkTokenLocal = networkToken;
 
         if (_reserveToken == networkTokenLocal) {
-            verifyEthAmount(0);
+            require(msg.value == 0, "ERR_ETH_AMOUNT_MISMATCH");
             return addNetworkTokenLiquidity(_owner, _poolAnchor, networkTokenLocal, _amount);
         }
 
         // verify that ETH was passed with the call if needed
-        verifyEthAmount(_reserveToken == ETH_RESERVE_ADDRESS ? _amount : 0);
+        uint256 val = _reserveToken == ETH_RESERVE_ADDRESS ? _amount : 0;
+        require(msg.value == val, "ERR_ETH_AMOUNT_MISMATCH");
         return addBaseTokenLiquidity(_owner, _poolAnchor, _reserveToken, networkTokenLocal, _amount);
     }
 
@@ -384,9 +347,10 @@
         uint256 id = addProtectedLiquidity(_owner, poolToken, _networkToken, poolTokenAmount, _amount);
 
         // burns the network tokens from the caller. we need to transfer the tokens to the contract itself, since only
-        // wallets can burn their tokens
+        // token holders can burn their tokens
         safeTransferFrom(_networkToken, msg.sender, address(this), _amount);
-        burnNetworkTokens(_poolAnchor, _amount);
+        networkTokenGovernance.burn(_amount);
+        systemStore.decNetworkTokensMinted(_poolAnchor, _amount);
 
         // mint governance tokens to the recipient
         govTokenGovernance.mint(_owner, _amount);
@@ -433,7 +397,8 @@
         require(newNetworkTokensMinted <= mintingLimit, "ERR_MAX_AMOUNT_REACHED");
 
         // issue new network tokens to the system
-        mintNetworkTokens(address(this), _poolAnchor, newNetworkLiquidityAmount);
+        networkTokenGovernance.mint(address(this), newNetworkLiquidityAmount);
+        systemStore.incNetworkTokensMinted(_poolAnchor, newNetworkLiquidityAmount);
 
         // transfer the base tokens from the caller and approve the converter
         ensureAllowance(_networkToken, address(converter), newNetworkLiquidityAmount);
@@ -465,7 +430,8 @@
     function poolAvailableSpace(IConverterAnchor _poolAnchor)
         external
         view
-        poolSupportedAndWhitelisted(_poolAnchor)
+        poolSupported(_poolAnchor)
+        poolWhitelisted(_poolAnchor)
         returns (uint256, uint256)
     {
         IERC20Token networkTokenLocal = networkToken;
@@ -484,7 +450,8 @@
     function baseTokenAvailableSpace(IConverterAnchor _poolAnchor)
         external
         view
-        poolSupportedAndWhitelisted(_poolAnchor)
+        poolSupported(_poolAnchor)
+        poolWhitelisted(_poolAnchor)
         returns (uint256)
     {
         return baseTokenAvailableSpace(_poolAnchor, networkToken);
@@ -499,7 +466,8 @@
     function networkTokenAvailableSpace(IConverterAnchor _poolAnchor)
         external
         view
-        poolSupportedAndWhitelisted(_poolAnchor)
+        poolSupported(_poolAnchor)
+        poolWhitelisted(_poolAnchor)
         returns (uint256)
     {
         return networkTokenAvailableSpace(_poolAnchor, networkToken);
@@ -747,7 +715,7 @@
         systemStore.incSystemBalance(liquidity.poolToken, liquidity.poolAmount);
 
         // if removing network token liquidity, burn the governance tokens from the caller. we need to transfer the
-        // tokens to the contract itself, since only wallets can burn their tokens
+        // tokens to the contract itself, since only token holders can burn their tokens
         if (liquidity.reserveToken == networkTokenLocal) {
             safeTransferFrom(govToken, _provider, address(this), liquidity.reserveAmount);
             govTokenGovernance.burn(liquidity.reserveAmount);
@@ -778,7 +746,8 @@
         // remove network token liquidity
         if (liquidity.reserveToken == networkTokenLocal) {
             // mint network tokens for the caller and lock them
-            mintNetworkTokens(address(store), liquidity.poolToken, targetAmount);
+            networkTokenGovernance.mint(address(wallet), targetAmount);
+            systemStore.incNetworkTokensMinted(liquidity.poolToken, targetAmount);
             lockTokens(_provider, targetAmount);
             return;
         }
@@ -828,7 +797,8 @@
         // if the contract still holds network tokens, burn them
         uint256 networkBalance = networkTokenLocal.balanceOf(address(this));
         if (networkBalance > 0) {
-            burnNetworkTokens(liquidity.poolToken, networkBalance);
+            networkTokenGovernance.burn(networkBalance);
+            systemStore.decNetworkTokensMinted(liquidity.poolToken, networkBalance);
         }
     }
 
@@ -1142,9 +1112,9 @@
         uint256 _averageRateD,
         uint32 _maxDeviation
     ) internal pure returns (bool) {
-        uint256 ppmDelta = PPM_RESOLUTION - _maxDeviation;
-        uint256 min = _spotRateN.mul(_averageRateD).mul(ppmDelta).mul(ppmDelta);
-        uint256 mid = _spotRateD.mul(_averageRateN).mul(ppmDelta).mul(PPM_RESOLUTION);
+        uint256 min =
+            _spotRateN.mul(_averageRateD).mul(PPM_RESOLUTION - _maxDeviation).mul(PPM_RESOLUTION - _maxDeviation);
+        uint256 mid = _spotRateD.mul(_averageRateN).mul(PPM_RESOLUTION - _maxDeviation).mul(PPM_RESOLUTION);
         uint256 max = _spotRateN.mul(_averageRateD).mul(PPM_RESOLUTION).mul(PPM_RESOLUTION);
         return min <= mid && mid <= max;
     }
@@ -1393,25 +1363,6 @@
             if (allowance > 0) safeApprove(_token, _spender, 0);
             safeApprove(_token, _spender, _value);
         }
-    }
-
-    // utility to mint network tokens
-    function mintNetworkTokens(
-        address _owner,
-        IConverterAnchor _poolAnchor,
-        uint256 _amount
-    ) private {
-        networkTokenGovernance.mint(_owner, _amount);
-        systemStore.incNetworkTokensMinted(_poolAnchor, _amount);
-    }
-
-    // utility to burn network tokens
-    function burnNetworkTokens(
-        IConverterAnchor _poolAnchor,
-        uint256 _amount
-    ) private {
-        networkTokenGovernance.burn(_amount);
-        systemStore.decNetworkTokensMinted(_poolAnchor, _amount);
     }
 
     // utility to get the reserve balances
