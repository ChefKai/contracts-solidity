// SPDX-License-Identifier: SEE LICENSE IN LICENSE
pragma solidity 0.6.12;

import "@openzeppelin/contracts/math/SafeMath.sol";

import "@bancor/token-governance/contracts/ITokenGovernance.sol";

import "../utility/interfaces/ICheckpointStore.sol";
import "../utility/MathEx.sol";
import "../utility/ReentrancyGuard.sol";
import "../utility/Owned.sol";
import "../utility/TokenHandler.sol";
import "../utility/Types.sol";
import "../utility/Time.sol";
import "../utility/Utils.sol";
import "../utility/Owned.sol";
import "./interfaces/ILiquidityProtection.sol";
import "./interfaces/ILiquidityProtectionEventsSubscriber.sol";
import "../token/interfaces/IDSToken.sol";
import "../token/interfaces/IERC20Token.sol";
import "../converter/interfaces/IConverterAnchor.sol";
import "../converter/interfaces/IConverter.sol";
import "../converter/interfaces/IConverterRegistry.sol";

interface ILiquidityPoolConverter is IConverter {
    function addLiquidity(
        IERC20Token[] memory _reserveTokens,
        uint256[] memory _reserveAmounts,
        uint256 _minReturn
    ) external payable;

    function removeLiquidity(
        uint256 _amount,
        IERC20Token[] memory _reserveTokens,
        uint256[] memory _reserveMinReturnAmounts
    ) external;

    function recentAverageRate(IERC20Token _reserveToken) external view returns (uint256, uint256);
}

/**
 * @dev This contract implements the liquidity protection mechanism.
 */
contract LiquidityProtection is ILiquidityProtection, TokenHandler, Utils, Owned, ReentrancyGuard, Time {
    using SafeMath for uint256;
    using MathEx for *;

    struct ProtectedLiquidity {
        address provider; // liquidity provider
        IDSToken poolToken; // pool token address
        IERC20Token reserveToken; // reserve token address
        uint256 poolAmount; // pool token amount
        uint256 reserveAmount; // reserve token amount
        uint256 reserveRateN; // rate of 1 protected reserve token in units of the other reserve token (numerator)
        uint256 reserveRateD; // rate of 1 protected reserve token in units of the other reserve token (denominator)
        uint256 timestamp; // timestamp
    }

    // various rates between the two reserve tokens. the rate is of 1 unit of the protected reserve token in units of the other reserve token
    struct PackedRates {
        uint128 addSpotRateN; // spot rate of 1 A in units of B when liquidity was added (numerator)
        uint128 addSpotRateD; // spot rate of 1 A in units of B when liquidity was added (denominator)
        uint128 removeSpotRateN; // spot rate of 1 A in units of B when liquidity is removed (numerator)
        uint128 removeSpotRateD; // spot rate of 1 A in units of B when liquidity is removed (denominator)
        uint128 removeAverageRateN; // average rate of 1 A in units of B when liquidity is removed (numerator)
        uint128 removeAverageRateD; // average rate of 1 A in units of B when liquidity is removed (denominator)
    }

    IERC20Token internal constant ETH_RESERVE_ADDRESS = IERC20Token(0xEeeeeEeeeEeEeeEeEeEeeEEEeeeeEeeeeeeeEEeE);
    uint32 internal constant PPM_RESOLUTION = 1000000;
    uint256 internal constant MAX_UINT128 = 2**128 - 1;
    uint256 internal constant MAX_UINT256 = uint256(-1);

    ILiquidityProtectionSettings public immutable override settings;
    ILiquidityProtectionStore public immutable override store;
    ILiquidityProtectionStats public immutable override stats;
    ILiquidityProtectionUserStore public immutable override userStore;
    ILiquidityProtectionSystemStore public immutable override systemStore;
    ITokenHolder public immutable override wallet;
    IERC20Token public immutable networkToken;
    ITokenGovernance public immutable networkTokenGovernance;
    IERC20Token public immutable govToken;
    ITokenGovernance public immutable govTokenGovernance;
    ICheckpointStore public immutable lastRemoveCheckpointStore;
    ILiquidityProtectionEventsSubscriber public eventsSubscriber;

    // true if the contract is currently adding/removing liquidity from a converter, used for accepting ETH
    bool private updatingLiquidity = false;

    /**
     * @dev updates the event subscriber
     *
     * @param _prevEventsSubscriber the previous events subscriber
     * @param _newEventsSubscriber the new events subscriber
     */
    event EventSubscriberUpdated(
        ILiquidityProtectionEventsSubscriber indexed _prevEventsSubscriber,
        ILiquidityProtectionEventsSubscriber indexed _newEventsSubscriber
    );

    /**
     * @dev initializes a new LiquidityProtection contract
     *
     * @param _contractAddresses:
     * - [0] liquidity protection settings
     * - [1] liquidity protection store
     * - [2] liquidity protection stats
     * - [3] liquidity protection user store
     * - [4] liquidity protection system store
     * - [5] liquidity protection wallet
     * - [6] network token governance
     * - [7] governance token governance
     * - [8] last liquidity removal/unprotection checkpoints store
     */
    constructor(address[9] memory _contractAddresses) public {
        for (uint256 i = 0; i < _contractAddresses.length; i++) {
            _validAddress(_contractAddresses[i]);
        }

        settings = ILiquidityProtectionSettings(_contractAddresses[0]);
        store = ILiquidityProtectionStore(_contractAddresses[1]);
        stats = ILiquidityProtectionStats(_contractAddresses[2]);
        userStore = ILiquidityProtectionUserStore(_contractAddresses[3]);
        systemStore = ILiquidityProtectionSystemStore(_contractAddresses[4]);
        wallet = ITokenHolder(_contractAddresses[5]);
        networkTokenGovernance = ITokenGovernance(_contractAddresses[6]);
        govTokenGovernance = ITokenGovernance(_contractAddresses[7]);
        lastRemoveCheckpointStore = ICheckpointStore(_contractAddresses[8]);

        networkToken = IERC20Token(address(ITokenGovernance(_contractAddresses[6]).token()));
        govToken = IERC20Token(address(ITokenGovernance(_contractAddresses[7]).token()));
    }

    // ensures that the contract is currently removing liquidity from a converter
    modifier updatingLiquidityOnly() {
        _updatingLiquidityOnly();
        _;
    }

    // error message binary size optimization
    function _updatingLiquidityOnly() internal view {
        require(updatingLiquidity, "ERR_NOT_UPDATING_LIQUIDITY");
    }

    // ensures that the portion is valid
    modifier validPortion(uint32 _portion) {
        _validPortion(_portion);
        _;
    }

    // error message binary size optimization
    function _validPortion(uint32 _portion) internal pure {
        require(_portion > 0 && _portion <= PPM_RESOLUTION, "ERR_INVALID_PORTION");
    }

    // ensures that the pool is supported
    modifier poolSupported(IConverterAnchor _poolAnchor) {
        _poolSupported(_poolAnchor);
        _;
    }

    // error message binary size optimization
    function _poolSupported(IConverterAnchor _poolAnchor) internal view {
        require(settings.isPoolSupported(_poolAnchor), "ERR_POOL_NOT_SUPPORTED");
    }

    // ensures that the pool is whitelisted
    modifier poolWhitelisted(IConverterAnchor _poolAnchor) {
        _poolWhitelisted(_poolAnchor);
        _;
    }

    // error message binary size optimization
    function _poolWhitelisted(IConverterAnchor _poolAnchor) internal view {
        require(settings.isPoolWhitelisted(_poolAnchor), "ERR_POOL_NOT_WHITELISTED");
    }

    /**
     * @dev accept ETH
     * used when removing liquidity from ETH converters
     */
    receive() external payable updatingLiquidityOnly() {}

    /**
     * @dev transfers the ownership of the store
     * can only be called by the contract owner
     *
     * @param _newOwner    the new owner of the store
     */
    function transferStoreOwnership(address _newOwner) external ownerOnly {
        store.transferOwnership(_newOwner);
    }

    /**
     * @dev accepts the ownership of the store
     * can only be called by the contract owner
     */
    function acceptStoreOwnership() external ownerOnly {
        store.acceptOwnership();
    }

    /**
     * @dev transfers the ownership of the wallet
     * can only be called by the contract owner
     *
     * @param _newOwner    the new owner of the wallet
     */
    function transferWalletOwnership(address _newOwner) external ownerOnly {
        wallet.transferOwnership(_newOwner);
    }

    /**
     * @dev accepts the ownership of the wallet
     * can only be called by the contract owner
     */
    function acceptWalletOwnership() external ownerOnly {
        wallet.acceptOwnership();
    }

    /**
     * @dev sets the events subscriber
     */
    function setEventsSubscriber(ILiquidityProtectionEventsSubscriber _eventsSubscriber)
        external
        ownerOnly
        validAddress(address(_eventsSubscriber))
        notThis(address(_eventsSubscriber))
    {
        emit EventSubscriberUpdated(eventsSubscriber, _eventsSubscriber);

        eventsSubscriber = _eventsSubscriber;
    }

    /**
     * @dev adds protected liquidity to a pool for a specific recipient
     * also mints new governance tokens for the caller if the caller adds network tokens
     *
     * @param _owner       protected liquidity owner
     * @param _poolAnchor      anchor of the pool
     * @param _reserveToken    reserve token to add to the pool
     * @param _amount          amount of tokens to add to the pool
     * @return new protected liquidity id
     */
    function addLiquidityFor(
        address _owner,
        IConverterAnchor _poolAnchor,
        IERC20Token _reserveToken,
        uint256 _amount
    )
        external
        payable
        override
        protected
        validAddress(_owner)
        poolSupported(_poolAnchor)
        poolWhitelisted(_poolAnchor)
        greaterThanZero(_amount)
        returns (uint256)
    {
        return addLiquidity(_owner, _poolAnchor, _reserveToken, _amount);
    }

    /**
     * @dev adds protected liquidity to a pool
     * also mints new governance tokens for the caller if the caller adds network tokens
     *
     * @param _poolAnchor      anchor of the pool
     * @param _reserveToken    reserve token to add to the pool
     * @param _amount          amount of tokens to add to the pool
     * @return new protected liquidity id
     */
    function addLiquidity(
        IConverterAnchor _poolAnchor,
        IERC20Token _reserveToken,
        uint256 _amount
    )
        external
        payable
        override
        protected
        poolSupported(_poolAnchor)
        poolWhitelisted(_poolAnchor)
        greaterThanZero(_amount)
        returns (uint256)
    {
        return addLiquidity(msg.sender, _poolAnchor, _reserveToken, _amount);
    }

    /**
     * @dev adds protected liquidity to a pool for a specific recipient
     * also mints new governance tokens for the caller if the caller adds network tokens
     *
     * @param _owner       protected liquidity owner
     * @param _poolAnchor      anchor of the pool
     * @param _reserveToken    reserve token to add to the pool
     * @param _amount          amount of tokens to add to the pool
     * @return new protected liquidity id
     */
    function addLiquidity(
        address _owner,
        IConverterAnchor _poolAnchor,
        IERC20Token _reserveToken,
        uint256 _amount
    ) private returns (uint256) {
        // save a local copy of `networkToken`
        IERC20Token networkTokenLocal = networkToken;

        if (_reserveToken == networkTokenLocal) {
            require(msg.value == 0, "ERR_ETH_AMOUNT_MISMATCH");
            return addNetworkTokenLiquidity(_owner, _poolAnchor, networkTokenLocal, _amount);
        }

        // verify that ETH was passed with the call if needed
        uint256 val = _reserveToken == ETH_RESERVE_ADDRESS ? _amount : 0;
        require(msg.value == val, "ERR_ETH_AMOUNT_MISMATCH");
        return addBaseTokenLiquidity(_owner, _poolAnchor, _reserveToken, networkTokenLocal, _amount);
    }

    /**
     * @dev adds protected network token liquidity to a pool
     * also mints new governance tokens for the caller
     *
     * @param _owner    protected liquidity owner
     * @param _poolAnchor   anchor of the pool
     * @param _networkToken the network reserve token of the pool
     * @param _amount       amount of tokens to add to the pool
     * @return new protected liquidity id
     */
    function addNetworkTokenLiquidity(
        address _owner,
        IConverterAnchor _poolAnchor,
        IERC20Token _networkToken,
        uint256 _amount
    ) internal returns (uint256) {
        IDSToken poolToken = IDSToken(address(_poolAnchor));

        // get the rate between the pool token and the reserve
        Fraction memory poolRate = poolTokenRate(poolToken, _networkToken);

        // calculate the amount of pool tokens based on the amount of reserve tokens
        uint256 poolTokenAmount = _amount.mul(poolRate.d).div(poolRate.n);

        // remove the pool tokens from the system's ownership (will revert if not enough tokens are available)
        systemStore.decSystemBalance(poolToken, poolTokenAmount);

        // add protected liquidity for the recipient
        uint256 id = addProtectedLiquidity(_owner, poolToken, _networkToken, poolTokenAmount, _amount);

        // burns the network tokens from the caller. we need to transfer the tokens to the contract itself, since only
        // token holders can burn their tokens
        safeTransferFrom(_networkToken, msg.sender, address(this), _amount);
        networkTokenGovernance.burn(_amount);
        systemStore.decNetworkTokensMinted(_poolAnchor, _amount);

        // mint governance tokens to the recipient
        govTokenGovernance.mint(_owner, _amount);

        return id;
    }

    /**
     * @dev adds protected base token liquidity to a pool
     *
     * @param _owner    protected liquidity owner
     * @param _poolAnchor   anchor of the pool
     * @param _baseToken    the base reserve token of the pool
     * @param _networkToken the network reserve token of the pool
     * @param _amount       amount of tokens to add to the pool
     * @return new protected liquidity id
     */
    function addBaseTokenLiquidity(
        address _owner,
        IConverterAnchor _poolAnchor,
        IERC20Token _baseToken,
        IERC20Token _networkToken,
        uint256 _amount
    ) internal returns (uint256) {
        IDSToken poolToken = IDSToken(address(_poolAnchor));

        // get the reserve balances
        ILiquidityPoolConverter converter = ILiquidityPoolConverter(payable(ownedBy(_poolAnchor)));
        (uint256 reserveBalanceBase, uint256 reserveBalanceNetwork) =
            converterReserveBalances(converter, _baseToken, _networkToken);

        require(reserveBalanceNetwork >= settings.minNetworkTokenLiquidityForMinting(), "ERR_NOT_ENOUGH_LIQUIDITY");

        // calculate and mint the required amount of network tokens for adding liquidity
        uint256 newNetworkLiquidityAmount = _amount.mul(reserveBalanceNetwork).div(reserveBalanceBase);

        // verify network token minting limit
        uint256 mintingLimit = settings.networkTokenMintingLimits(_poolAnchor);
        if (mintingLimit == 0) {
            mintingLimit = settings.defaultNetworkTokenMintingLimit();
        }

        uint256 newNetworkTokensMinted = systemStore.networkTokensMinted(_poolAnchor).add(newNetworkLiquidityAmount);
        require(newNetworkTokensMinted <= mintingLimit, "ERR_MAX_AMOUNT_REACHED");

        // issue new network tokens to the system
        networkTokenGovernance.mint(address(this), newNetworkLiquidityAmount);
        systemStore.incNetworkTokensMinted(_poolAnchor, newNetworkLiquidityAmount);

        // transfer the base tokens from the caller and approve the converter
        ensureAllowance(_networkToken, address(converter), newNetworkLiquidityAmount);
        if (_baseToken != ETH_RESERVE_ADDRESS) {
            safeTransferFrom(_baseToken, msg.sender, address(this), _amount);
            ensureAllowance(_baseToken, address(converter), _amount);
        }

        // add liquidity
        addLiquidity(converter, _baseToken, _networkToken, _amount, newNetworkLiquidityAmount, msg.value);

        // transfer the new pool tokens to the wallet
        uint256 poolTokenAmount = poolToken.balanceOf(address(this));
        safeTransfer(poolToken, address(wallet), poolTokenAmount);

        // the system splits the pool tokens with the caller
        // increase the system's pool token balance and add protected liquidity for the caller
        systemStore.incSystemBalance(poolToken, poolTokenAmount - poolTokenAmount / 2); // account for rounding errors
        return addProtectedLiquidity(_owner, poolToken, _baseToken, poolTokenAmount / 2, _amount);
    }

    /**
     * @dev returns the single-side staking limits of a given pool
     *
     * @param _poolAnchor   anchor of the pool
     * @return maximum amount of base tokens that can be single-side staked in the pool
     * @return maximum amount of network tokens that can be single-side staked in the pool
     */
    function poolAvailableSpace(IConverterAnchor _poolAnchor)
        external
        view
        poolSupported(_poolAnchor)
        poolWhitelisted(_poolAnchor)
        returns (uint256, uint256)
    {
        IERC20Token networkTokenLocal = networkToken;
        return (
            baseTokenAvailableSpace(_poolAnchor, networkTokenLocal),
            networkTokenAvailableSpace(_poolAnchor, networkTokenLocal)
        );
    }

    /**
     * @dev returns the base-token staking limits of a given pool
     *
     * @param _poolAnchor   anchor of the pool
     * @return maximum amount of base tokens that can be single-side staked in the pool
     */
    function baseTokenAvailableSpace(IConverterAnchor _poolAnchor)
        external
        view
        poolSupported(_poolAnchor)
        poolWhitelisted(_poolAnchor)
        returns (uint256)
    {
        return baseTokenAvailableSpace(_poolAnchor, networkToken);
    }

    /**
     * @dev returns the network-token staking limits of a given pool
     *
     * @param _poolAnchor   anchor of the pool
     * @return maximum amount of network tokens that can be single-side staked in the pool
     */
    function networkTokenAvailableSpace(IConverterAnchor _poolAnchor)
        external
        view
        poolSupported(_poolAnchor)
        poolWhitelisted(_poolAnchor)
        returns (uint256)
    {
        return networkTokenAvailableSpace(_poolAnchor, networkToken);
    }

    /**
     * @dev returns the base-token staking limits of a given pool
     *
     * @param _poolAnchor   anchor of the pool
     * @param _networkToken the network token
     * @return maximum amount of base tokens that can be single-side staked in the pool
     */
    function baseTokenAvailableSpace(IConverterAnchor _poolAnchor, IERC20Token _networkToken)
        internal
        view
        returns (uint256)
    {
        // get the pool converter
        ILiquidityPoolConverter converter = ILiquidityPoolConverter(payable(ownedBy(_poolAnchor)));

        // get the base token
        IERC20Token baseToken = converterOtherReserve(converter, _networkToken);

        // get the reserve balances
        (uint256 reserveBalanceBase, uint256 reserveBalanceNetwork) =
            converterReserveBalances(converter, baseToken, _networkToken);

        // get the network token minting limit
        uint256 mintingLimit = settings.networkTokenMintingLimits(_poolAnchor);
        if (mintingLimit == 0) {
            mintingLimit = settings.defaultNetworkTokenMintingLimit();
        }

        // get the amount of network tokens already minted for the pool
        uint256 networkTokensMinted = systemStore.networkTokensMinted(_poolAnchor);

        // get the amount of network tokens which can minted for the pool
        uint256 networkTokensCanBeMinted = MathEx.max(mintingLimit, networkTokensMinted) - networkTokensMinted;

        // return the maximum amount of base token liquidity that can be single-sided staked in the pool
        return networkTokensCanBeMinted.mul(reserveBalanceBase).div(reserveBalanceNetwork);
    }

    /**
     * @dev returns the network-token staking limits of a given pool
     *
     * @param _poolAnchor   anchor of the pool
     * @param _networkToken the network token
     * @return maximum amount of network tokens that can be single-side staked in the pool
     */
    function networkTokenAvailableSpace(IConverterAnchor _poolAnchor, IERC20Token _networkToken)
        internal
        view
        returns (uint256)
    {
        // get the pool token
        IDSToken poolToken = IDSToken(address(_poolAnchor));

        // get the pool token rate
        Fraction memory poolRate = poolTokenRate(poolToken, _networkToken);

        // return the maximum amount of network token liquidity that can be single-sided staked in the pool
        return systemStore.systemBalance(poolToken).mul(poolRate.n).add(poolRate.n).sub(1).div(poolRate.d);
    }

    /**
     * @dev returns the expected/actual amounts the provider will receive for removing liquidity
     * it's also possible to provide the remove liquidity time to get an estimation
     * for the return at that given point
     *
     * @param _id              protected liquidity id
     * @param _portion         portion of liquidity to remove, in PPM
     * @param _removeTimestamp time at which the liquidity is removed
     * @return expected return amount in the reserve token
     * @return actual return amount in the reserve token
     * @return compensation in the network token
     */
    function removeLiquidityReturn(
        uint256 _id,
        uint32 _portion,
        uint256 _removeTimestamp
    )
        external
        view
        validPortion(_portion)
        returns (
            uint256,
            uint256,
            uint256
        )
    {
        ProtectedLiquidity memory liquidity = protectedLiquidity(_id);

        // verify input
        require(liquidity.provider != address(0), "ERR_INVALID_ID");
        require(_removeTimestamp >= liquidity.timestamp, "ERR_INVALID_TIMESTAMP");

        // calculate the portion of the liquidity to remove
        if (_portion != PPM_RESOLUTION) {
            liquidity.poolAmount = liquidity.poolAmount.mul(_portion) / PPM_RESOLUTION;
            liquidity.reserveAmount = liquidity.reserveAmount.mul(_portion) / PPM_RESOLUTION;
        }

        // get the various rates between the reserves upon adding liquidity and now
        PackedRates memory packedRates =
            packRates(
                liquidity.poolToken,
                liquidity.reserveToken,
                liquidity.reserveRateN,
                liquidity.reserveRateD,
                false
            );

        uint256 targetAmount =
            removeLiquidityTargetAmount(
                liquidity.poolToken,
                liquidity.reserveToken,
                liquidity.poolAmount,
                liquidity.reserveAmount,
                packedRates,
                liquidity.timestamp,
                _removeTimestamp
            );

        // for network token, the return amount is identical to the target amount
        if (liquidity.reserveToken == networkToken) {
            return (targetAmount, targetAmount, 0);
        }

        // handle base token return

        // calculate the amount of pool tokens required for liquidation
        // note that the amount is doubled since it's not possible to liquidate one reserve only
        Fraction memory poolRate = poolTokenRate(liquidity.poolToken, liquidity.reserveToken);
        uint256 poolAmount = targetAmount.mul(poolRate.d).div(poolRate.n / 2);

        // limit the amount of pool tokens by the amount the system/caller holds
        uint256 availableBalance = systemStore.systemBalance(liquidity.poolToken).add(liquidity.poolAmount);
        poolAmount = poolAmount > availableBalance ? availableBalance : poolAmount;

        // calculate the base token amount received by liquidating the pool tokens
        // note that the amount is divided by 2 since the pool amount represents both reserves
        uint256 baseAmount = poolAmount.mul(poolRate.n / 2).div(poolRate.d);
        uint256 networkAmount = getNetworkCompensation(targetAmount, baseAmount, packedRates);

        return (targetAmount, baseAmount, networkAmount);
    }

    /**
     * @dev removes protected liquidity from a pool
     * also burns governance tokens from the caller if the caller removes network tokens
     *
     * @param _id      id in the caller's list of protected liquidity
     * @param _portion portion of liquidity to remove, in PPM
     */
    function removeLiquidity(uint256 _id, uint32 _portion) external override protected validPortion(_portion) {
        removeLiquidity(msg.sender, _id, _portion);
    }

    /**
     * @dev removes protected liquidity from a pool
     * also burns governance tokens from the caller if the caller removes network tokens
     *
     * @param _provider protected liquidity provider
     * @param _id id in the caller's list of protected liquidity
     * @param _portion portion of liquidity to remove, in PPM
     */
    function removeLiquidity(
        address payable _provider,
        uint256 _id,
        uint32 _portion
    ) internal {
        ProtectedLiquidity memory liquidity = protectedLiquidity(_id, _provider);

        // save a local copy of `networkToken`
        IERC20Token networkTokenLocal = networkToken;

        // verify that the pool is whitelisted
        _poolWhitelisted(liquidity.poolToken);

        // verify that the protected liquidity is not removed on the same block in which it was added
        require(liquidity.timestamp < time(), "ERR_TOO_EARLY");

        if (_portion == PPM_RESOLUTION) {
            // notify event subscribers
            if (address(eventsSubscriber) != address(0)) {
                eventsSubscriber.onRemovingLiquidity(
                    _id,
                    _provider,
                    liquidity.poolToken,
                    liquidity.reserveToken,
                    liquidity.poolAmount,
                    liquidity.reserveAmount
                );
            }

            // migrate the position from `store` to `userStore` if needed
            migratePosition(_id);

            // remove the position of the provider
            userStore.removePosition(_id);
        } else {
            // remove a portion of the protected liquidity from the provider
            uint256 fullPoolAmount = liquidity.poolAmount;
            uint256 fullReserveAmount = liquidity.reserveAmount;
            liquidity.poolAmount = liquidity.poolAmount.mul(_portion) / PPM_RESOLUTION;
            liquidity.reserveAmount = liquidity.reserveAmount.mul(_portion) / PPM_RESOLUTION;

            // notify event subscribers
            if (address(eventsSubscriber) != address(0)) {
                eventsSubscriber.onRemovingLiquidity(
                    _id,
                    _provider,
                    liquidity.poolToken,
                    liquidity.reserveToken,
                    liquidity.poolAmount,
                    liquidity.reserveAmount
                );
            }

            // migrate the position from `store` to `userStore` if needed
            migratePosition(_id);

            // update the position amounts of the provider
            userStore.updatePositionAmounts(
                _id,
                fullPoolAmount - liquidity.poolAmount,
                fullReserveAmount - liquidity.reserveAmount
            );
        }

        // update the statistics
        stats.decreaseTotalAmounts(
            liquidity.provider,
            liquidity.poolToken,
            liquidity.reserveToken,
            liquidity.poolAmount,
            liquidity.reserveAmount
        );

        // update last liquidity removal checkpoint
        lastRemoveCheckpointStore.addCheckpoint(_provider);

        // add the pool tokens to the system
        systemStore.incSystemBalance(liquidity.poolToken, liquidity.poolAmount);

        // if removing network token liquidity, burn the governance tokens from the caller. we need to transfer the
        // tokens to the contract itself, since only token holders can burn their tokens
        if (liquidity.reserveToken == networkTokenLocal) {
            safeTransferFrom(govToken, _provider, address(this), liquidity.reserveAmount);
            govTokenGovernance.burn(liquidity.reserveAmount);
        }

        // get the various rates between the reserves upon adding liquidity and now
        PackedRates memory packedRates =
            packRates(
                liquidity.poolToken,
                liquidity.reserveToken,
                liquidity.reserveRateN,
                liquidity.reserveRateD,
                true
            );

        // get the target token amount
        uint256 targetAmount =
            removeLiquidityTargetAmount(
                liquidity.poolToken,
                liquidity.reserveToken,
                liquidity.poolAmount,
                liquidity.reserveAmount,
                packedRates,
                liquidity.timestamp,
                time()
            );

        // remove network token liquidity
        if (liquidity.reserveToken == networkTokenLocal) {
            // mint network tokens for the caller and lock them
            networkTokenGovernance.mint(address(wallet), targetAmount);
            systemStore.incNetworkTokensMinted(liquidity.poolToken, targetAmount);
            lockTokens(_provider, targetAmount);
            return;
        }

        // remove base token liquidity

        // calculate the amount of pool tokens required for liquidation
        // note that the amount is doubled since it's not possible to liquidate one reserve only
        Fraction memory poolRate = poolTokenRate(liquidity.poolToken, liquidity.reserveToken);
        uint256 poolAmount = targetAmount.mul(poolRate.d).div(poolRate.n / 2);

        // limit the amount of pool tokens by the amount the system holds
        uint256 systemBalance = systemStore.systemBalance(liquidity.poolToken);
        poolAmount = poolAmount > systemBalance ? systemBalance : poolAmount;

        // withdraw the pool tokens from the wallet
        systemStore.decSystemBalance(liquidity.poolToken, poolAmount);
        wallet.withdrawTokens(liquidity.poolToken, address(this), poolAmount);

        // remove liquidity
        removeLiquidity(liquidity.poolToken, poolAmount, liquidity.reserveToken, networkTokenLocal);

        // transfer the base tokens to the caller
        uint256 baseBalance;
        if (liquidity.reserveToken == ETH_RESERVE_ADDRESS) {
            baseBalance = address(this).balance;
            _provider.transfer(baseBalance);
        } else {
            baseBalance = liquidity.reserveToken.balanceOf(address(this));
            safeTransfer(liquidity.reserveToken, _provider, baseBalance);
        }

        // compensate the caller with network tokens if still needed
        uint256 delta = getNetworkCompensation(targetAmount, baseBalance, packedRates);
        if (delta > 0) {
            // check if there's enough network token balance, otherwise mint more
            uint256 networkBalance = networkTokenLocal.balanceOf(address(this));
            if (networkBalance < delta) {
                networkTokenGovernance.mint(address(this), delta - networkBalance);
            }

            // lock network tokens for the caller
            safeTransfer(networkTokenLocal, address(wallet), delta);
            lockTokens(_provider, delta);
        }

        // if the contract still holds network tokens, burn them
        uint256 networkBalance = networkTokenLocal.balanceOf(address(this));
        if (networkBalance > 0) {
            networkTokenGovernance.burn(networkBalance);
            systemStore.decNetworkTokensMinted(liquidity.poolToken, networkBalance);
        }
    }

    /**
     * @dev returns the amount the provider will receive for removing liquidity
     * it's also possible to provide the remove liquidity rate & time to get an estimation
     * for the return at that given point
     *
     * @param _poolToken       pool token
     * @param _reserveToken    reserve token
     * @param _poolAmount      pool token amount when the liquidity was added
     * @param _reserveAmount   reserve token amount that was added
     * @param _packedRates     see `struct PackedRates`
     * @param _addTimestamp    time at which the liquidity was added
     * @param _removeTimestamp time at which the liquidity is removed
     * @return amount received for removing liquidity
     */
    function removeLiquidityTargetAmount(
        IDSToken _poolToken,
        IERC20Token _reserveToken,
        uint256 _poolAmount,
        uint256 _reserveAmount,
        PackedRates memory _packedRates,
        uint256 _addTimestamp,
        uint256 _removeTimestamp
    ) internal view returns (uint256) {
        // get the rate between the pool token and the reserve token
        Fraction memory poolRate = poolTokenRate(_poolToken, _reserveToken);

        // get the rate between the reserves upon adding liquidity and now
        Fraction memory addSpotRate = Fraction({ n: _packedRates.addSpotRateN, d: _packedRates.addSpotRateD });
        Fraction memory removeSpotRate = Fraction({ n: _packedRates.removeSpotRateN, d: _packedRates.removeSpotRateD });
        Fraction memory removeAverageRate =
            Fraction({ n: _packedRates.removeAverageRateN, d: _packedRates.removeAverageRateD });

        // calculate the protected amount of reserve tokens plus accumulated fee before compensation
        uint256 total = protectedAmountPlusFee(_poolAmount, poolRate, addSpotRate, removeSpotRate);

        // calculate the impermanent loss
        Fraction memory loss = impLoss(addSpotRate, removeAverageRate);

        // calculate the protection level
        Fraction memory level = protectionLevel(_addTimestamp, _removeTimestamp);

        // calculate the compensation amount
        return compensationAmount(_reserveAmount, MathEx.max(_reserveAmount, total), loss, level);
    }

    /**
     * @dev allows the caller to claim network token balance that is no longer locked
     * note that the function can revert if the range is too large
     *
     * @param _startIndex  start index in the caller's list of locked balances
     * @param _endIndex    end index in the caller's list of locked balances (exclusive)
     */
    function claimBalance(uint256 _startIndex, uint256 _endIndex) external protected {
        // get the locked balances from the store
        (uint256[] memory amounts, uint256[] memory expirationTimes) =
            userStore.lockedBalanceRange(msg.sender, _startIndex, _endIndex);

        uint256 totalAmount = 0;
        uint256 length = amounts.length;
        assert(length == expirationTimes.length);

        // reverse iteration since we're removing from the list
        for (uint256 i = length; i > 0; i--) {
            uint256 index = i - 1;
            if (expirationTimes[index] > time()) {
                continue;
            }

            // remove the locked balance item
            userStore.removeLockedBalance(msg.sender, _startIndex + index);
            totalAmount = totalAmount.add(amounts[index]);
        }

        if (totalAmount > 0) {
            // transfer the tokens to the caller in a single call
            wallet.withdrawTokens(networkToken, msg.sender, totalAmount);
        }
    }

    /**
     * @dev returns the ROI for removing liquidity in the current state after providing liquidity with the given args
     * the function assumes full protection is in effect
     * return value is in PPM and can be larger than PPM_RESOLUTION for positive ROI, 1M = 0% ROI
     *
     * @param _poolToken       pool token
     * @param _reserveToken    reserve token
     * @param _reserveAmount   reserve token amount that was added
     * @param _poolRateN       rate of 1 pool token in reserve token units when the liquidity was added (numerator)
     * @param _poolRateD       rate of 1 pool token in reserve token units when the liquidity was added (denominator)
     * @param _reserveRateN    rate of 1 reserve token in the other reserve token units when the liquidity was added (numerator)
     * @param _reserveRateD    rate of 1 reserve token in the other reserve token units when the liquidity was added (denominator)
     * @return ROI in PPM
     */
    function poolROI(
        IDSToken _poolToken,
        IERC20Token _reserveToken,
        uint256 _reserveAmount,
        uint256 _poolRateN,
        uint256 _poolRateD,
        uint256 _reserveRateN,
        uint256 _reserveRateD
    ) external view returns (uint256) {
        // calculate the amount of pool tokens based on the amount of reserve tokens
        uint256 poolAmount = _reserveAmount.mul(_poolRateD).div(_poolRateN);

        // get the various rates between the reserves upon adding liquidity and now
        PackedRates memory packedRates = packRates(_poolToken, _reserveToken, _reserveRateN, _reserveRateD, false);

        // get the current return
        uint256 protectedReturn =
            removeLiquidityTargetAmount(
                _poolToken,
                _reserveToken,
                poolAmount,
                _reserveAmount,
                packedRates,
                time().sub(settings.maxProtectionDelay()),
                time()
            );

        // calculate the ROI as the ratio between the current fully protected return and the initial amount
        return protectedReturn.mul(PPM_RESOLUTION).div(_reserveAmount);
    }

    /**
     * @dev adds protected liquidity for the caller to the store
     *
     * @param _provider        protected liquidity provider
     * @param _poolToken       pool token
     * @param _reserveToken    reserve token
     * @param _poolAmount      amount of pool tokens to protect
     * @param _reserveAmount   amount of reserve tokens to protect
     * @return new protected liquidity id
     */
    function addProtectedLiquidity(
        address _provider,
        IDSToken _poolToken,
        IERC20Token _reserveToken,
        uint256 _poolAmount,
        uint256 _reserveAmount
    ) internal returns (uint256) {
        // notify event subscribers
        if (address(eventsSubscriber) != address(0)) {
            eventsSubscriber.onAddingLiquidity(_provider, _poolToken, _reserveToken, _poolAmount, _reserveAmount);
        }

        Fraction memory rate = reserveTokenAverageRate(_poolToken, _reserveToken, true);
        stats.increaseTotalAmounts(_provider, _poolToken, _reserveToken, _poolAmount, _reserveAmount);
        stats.addProviderPool(_provider, _poolToken);
        return
            userStore.addPosition(
                _provider,
                _poolToken,
                _reserveToken,
                _poolAmount,
                _reserveAmount,
                rate.n,
                rate.d,
                time()
            );
    }

    /**
     * @dev locks network tokens for the provider and emits the tokens locked event
     *
     * @param _provider    tokens provider
     * @param _amount      amount of network tokens
     */
    function lockTokens(address _provider, uint256 _amount) internal {
        uint256 expirationTime = time().add(settings.lockDuration());
        userStore.addLockedBalance(_provider, _amount, expirationTime);
    }

    /**
     * @dev returns the rate of 1 pool token in reserve token units
     *
     * @param _poolToken       pool token
     * @param _reserveToken    reserve token
     */
    function poolTokenRate(IDSToken _poolToken, IERC20Token _reserveToken)
        internal
        view
        virtual
        returns (Fraction memory)
    {
        // get the pool token supply
        uint256 poolTokenSupply = _poolToken.totalSupply();

        // get the reserve balance
        IConverter converter = IConverter(payable(ownedBy(_poolToken)));
        uint256 reserveBalance = converter.getConnectorBalance(_reserveToken);

        // for standard pools, 50% of the pool supply value equals the value of each reserve
        return Fraction({ n: reserveBalance.mul(2), d: poolTokenSupply });
    }

    /**
     * @dev returns the average rate of 1 reserve token in the other reserve token units
     *
     * @param _poolToken            pool token
     * @param _reserveToken         reserve token
     * @param _validateAverageRate  true to validate the average rate; false otherwise
     */
    function reserveTokenAverageRate(
        IDSToken _poolToken,
        IERC20Token _reserveToken,
        bool _validateAverageRate
    ) internal view returns (Fraction memory) {
        (, , uint256 averageRateN, uint256 averageRateD) =
            reserveTokenRates(_poolToken, _reserveToken, _validateAverageRate);
        return Fraction(averageRateN, averageRateD);
    }

    /**
     * @dev returns the spot rate and average rate of 1 reserve token in the other reserve token units
     *
     * @param _poolToken            pool token
     * @param _reserveToken         reserve token
     * @param _validateAverageRate  true to validate the average rate; false otherwise
     */
    function reserveTokenRates(
        IDSToken _poolToken,
        IERC20Token _reserveToken,
        bool _validateAverageRate
    )
        internal
        view
        returns (
            uint256,
            uint256,
            uint256,
            uint256
        )
    {
        ILiquidityPoolConverter converter = ILiquidityPoolConverter(payable(ownedBy(_poolToken)));
        IERC20Token otherReserve = converterOtherReserve(converter, _reserveToken);

        (uint256 spotRateN, uint256 spotRateD) = converterReserveBalances(converter, otherReserve, _reserveToken);
        (uint256 averageRateN, uint256 averageRateD) = converter.recentAverageRate(_reserveToken);

        require(
            !_validateAverageRate ||
                averageRateInRange(
                    spotRateN,
                    spotRateD,
                    averageRateN,
                    averageRateD,
                    settings.averageRateMaxDeviation()
                ),
            "ERR_INVALID_RATE"
        );

        return (spotRateN, spotRateD, averageRateN, averageRateD);
    }

    /**
     * @dev returns the various rates between the reserves
     *
     * @param _poolToken            pool token
     * @param _reserveToken         reserve token
     * @param _addSpotRateN         add spot rate numerator
     * @param _addSpotRateD         add spot rate denominator
     * @param _validateAverageRate  true to validate the average rate; false otherwise
     * @return see `struct PackedRates`
     */
    function packRates(
        IDSToken _poolToken,
        IERC20Token _reserveToken,
        uint256 _addSpotRateN,
        uint256 _addSpotRateD,
        bool _validateAverageRate
    ) internal view returns (PackedRates memory) {
        (uint256 removeSpotRateN, uint256 removeSpotRateD, uint256 removeAverageRateN, uint256 removeAverageRateD) =
            reserveTokenRates(_poolToken, _reserveToken, _validateAverageRate);

        require(
            (_addSpotRateN <= MAX_UINT128 && _addSpotRateD <= MAX_UINT128) &&
                (removeSpotRateN <= MAX_UINT128 && removeSpotRateD <= MAX_UINT128) &&
                (removeAverageRateN <= MAX_UINT128 && removeAverageRateD <= MAX_UINT128),
            "ERR_INVALID_RATE"
        );

        return
            PackedRates({
                addSpotRateN: uint128(_addSpotRateN),
                addSpotRateD: uint128(_addSpotRateD),
                removeSpotRateN: uint128(removeSpotRateN),
                removeSpotRateD: uint128(removeSpotRateD),
                removeAverageRateN: uint128(removeAverageRateN),
                removeAverageRateD: uint128(removeAverageRateD)
            });
    }

    /**
     * @dev returns whether or not the deviation of the average rate from the spot rate is within range
     * for example, if the maximum permitted deviation is 5%, then return `95/100 <= average/spot <= 100/95`
     *
     * @param _spotRateN       spot rate numerator
     * @param _spotRateD       spot rate denominator
     * @param _averageRateN    average rate numerator
     * @param _averageRateD    average rate denominator
     * @param _maxDeviation    the maximum permitted deviation of the average rate from the spot rate
     */
    function averageRateInRange(
        uint256 _spotRateN,
        uint256 _spotRateD,
        uint256 _averageRateN,
        uint256 _averageRateD,
        uint32 _maxDeviation
    ) internal pure returns (bool) {
        uint256 min =
            _spotRateN.mul(_averageRateD).mul(PPM_RESOLUTION - _maxDeviation).mul(PPM_RESOLUTION - _maxDeviation);
        uint256 mid = _spotRateD.mul(_averageRateN).mul(PPM_RESOLUTION - _maxDeviation).mul(PPM_RESOLUTION);
        uint256 max = _spotRateN.mul(_averageRateD).mul(PPM_RESOLUTION).mul(PPM_RESOLUTION);
        return min <= mid && mid <= max;
    }

    /**
     * @dev utility to add liquidity to a converter
     *
     * @param _converter       converter
     * @param _reserveToken1   reserve token 1
     * @param _reserveToken2   reserve token 2
     * @param _reserveAmount1  reserve amount 1
     * @param _reserveAmount2  reserve amount 2
     * @param _value           ETH amount to add
     */
    function addLiquidity(
        ILiquidityPoolConverter _converter,
        IERC20Token _reserveToken1,
        IERC20Token _reserveToken2,
        uint256 _reserveAmount1,
        uint256 _reserveAmount2,
        uint256 _value
    ) internal {
        // ensure that the contract can receive ETH
        updatingLiquidity = true;

        IERC20Token[] memory reserveTokens = new IERC20Token[](2);
        uint256[] memory amounts = new uint256[](2);
        reserveTokens[0] = _reserveToken1;
        reserveTokens[1] = _reserveToken2;
        amounts[0] = _reserveAmount1;
        amounts[1] = _reserveAmount2;
        _converter.addLiquidity{ value: _value }(reserveTokens, amounts, 1);

        // ensure that the contract can receive ETH
        updatingLiquidity = false;
    }

    /**
     * @dev utility to remove liquidity from a converter
     *
     * @param _poolToken       pool token of the converter
     * @param _poolAmount      amount of pool tokens to remove
     * @param _reserveToken1   reserve token 1
     * @param _reserveToken2   reserve token 2
     */
    function removeLiquidity(
        IDSToken _poolToken,
        uint256 _poolAmount,
        IERC20Token _reserveToken1,
        IERC20Token _reserveToken2
    ) internal {
        ILiquidityPoolConverter converter = ILiquidityPoolConverter(payable(ownedBy(_poolToken)));

        // ensure that the contract can receive ETH
        updatingLiquidity = true;

        IERC20Token[] memory reserveTokens = new IERC20Token[](2);
        uint256[] memory minReturns = new uint256[](2);
        reserveTokens[0] = _reserveToken1;
        reserveTokens[1] = _reserveToken2;
        minReturns[0] = 1;
        minReturns[1] = 1;
        converter.removeLiquidity(_poolAmount, reserveTokens, minReturns);

        // ensure that the contract can receive ETH
        updatingLiquidity = false;
    }

    /**
     * @dev returns a protected liquidity from the store
     *
     * @param _id  protected liquidity id
     * @return protected liquidity
     */
    function protectedLiquidity(uint256 _id) internal view returns (ProtectedLiquidity memory) {
        ProtectedLiquidity memory liquidity = oldProtectedLiquidity(_id);

        if (liquidity.provider == address(0)) {
            (
                liquidity.provider,
                liquidity.poolToken,
                liquidity.reserveToken,
                liquidity.poolAmount,
                liquidity.reserveAmount,
                liquidity.reserveRateN,
                liquidity.reserveRateD,
                liquidity.timestamp
            ) = userStore.position(_id);
        }

        return liquidity;
    }

    /**
     * @dev returns a protected liquidity from the store
     *
     * @param _id          protected liquidity id
     * @param _provider    authorized provider
     * @return protected liquidity
     */
    function protectedLiquidity(uint256 _id, address _provider) internal view returns (ProtectedLiquidity memory) {
        ProtectedLiquidity memory liquidity = protectedLiquidity(_id);
        require(liquidity.provider == _provider, "ERR_ACCESS_DENIED");
        return liquidity;
    }

    /**
     * @dev returns the protected amount of reserve tokens plus accumulated fee before compensation
     *
     * @param _poolAmount      pool token amount when the liquidity was added
     * @param _poolRate        rate of 1 pool token in the related reserve token units
     * @param _addRate         rate of 1 reserve token in the other reserve token units when the liquidity was added
     * @param _removeRate      rate of 1 reserve token in the other reserve token units when the liquidity is removed
     * @return protected amount of reserve tokens plus accumulated fee = sqrt(_removeRate / _addRate) * _poolRate * _poolAmount
     */
    function protectedAmountPlusFee(
        uint256 _poolAmount,
        Fraction memory _poolRate,
        Fraction memory _addRate,
        Fraction memory _removeRate
    ) internal pure returns (uint256) {
        uint256 n = MathEx.ceilSqrt(_addRate.d.mul(_removeRate.n)).mul(_poolRate.n);
        uint256 d = MathEx.floorSqrt(_addRate.n.mul(_removeRate.d)).mul(_poolRate.d);

        uint256 x = n * _poolAmount;
        if (x / n == _poolAmount) {
            return x / d;
        }

        (uint256 hi, uint256 lo) = n > _poolAmount ? (n, _poolAmount) : (_poolAmount, n);
        (uint256 p, uint256 q) = MathEx.reducedRatio(hi, d, MAX_UINT256 / lo);
        uint256 min = (hi / d).mul(lo);

        if (q > 0) {
            return MathEx.max(min, (p * lo) / q);
        }
        return min;
    }

    /**
     * @dev returns the impermanent loss incurred due to the change in rates between the reserve tokens
     *
     * @param _prevRate    previous rate between the reserves
     * @param _newRate     new rate between the reserves
     * @return impermanent loss (as a ratio)
     */
    function impLoss(Fraction memory _prevRate, Fraction memory _newRate) internal pure returns (Fraction memory) {
        uint256 ratioN = _newRate.n.mul(_prevRate.d);
        uint256 ratioD = _newRate.d.mul(_prevRate.n);

        uint256 prod = ratioN * ratioD;
        uint256 root =
            prod / ratioN == ratioD ? MathEx.floorSqrt(prod) : MathEx.floorSqrt(ratioN) * MathEx.floorSqrt(ratioD);
        uint256 sum = ratioN.add(ratioD);

        // the arithmetic below is safe because `x + y >= sqrt(x * y) * 2`
        if (sum % 2 == 0) {
            sum /= 2;
            return Fraction({ n: sum - root, d: sum });
        }
        return Fraction({ n: sum - root * 2, d: sum });
    }

    /**
     * @dev returns the protection level based on the timestamp and protection delays
     *
     * @param _addTimestamp    time at which the liquidity was added
     * @param _removeTimestamp time at which the liquidity is removed
     * @return protection level (as a ratio)
     */
    function protectionLevel(uint256 _addTimestamp, uint256 _removeTimestamp) internal view returns (Fraction memory) {
        uint256 timeElapsed = _removeTimestamp.sub(_addTimestamp);
        uint256 minProtectionDelay = settings.minProtectionDelay();
        uint256 maxProtectionDelay = settings.maxProtectionDelay();
        if (timeElapsed < minProtectionDelay) {
            return Fraction({ n: 0, d: 1 });
        }

        if (timeElapsed >= maxProtectionDelay) {
            return Fraction({ n: 1, d: 1 });
        }

        return Fraction({ n: timeElapsed, d: maxProtectionDelay });
    }

    /**
     * @dev returns the compensation amount based on the impermanent loss and the protection level
     *
     * @param _amount  protected amount in units of the reserve token
     * @param _total   amount plus fee in units of the reserve token
     * @param _loss    protection level (as a ratio between 0 and 1)
     * @param _level   impermanent loss (as a ratio between 0 and 1)
     * @return compensation amount
     */
    function compensationAmount(
        uint256 _amount,
        uint256 _total,
        Fraction memory _loss,
        Fraction memory _level
    ) internal pure returns (uint256) {
        uint256 levelN = _level.n.mul(_amount);
        uint256 levelD = _level.d;
        uint256 maxVal = MathEx.max(MathEx.max(levelN, levelD), _total);
        (uint256 lossN, uint256 lossD) = MathEx.reducedRatio(_loss.n, _loss.d, MAX_UINT256 / maxVal);
        return _total.mul(lossD.sub(lossN)).div(lossD).add(lossN.mul(levelN).div(lossD.mul(levelD)));
    }

    function getNetworkCompensation(
        uint256 _targetAmount,
        uint256 _baseAmount,
        PackedRates memory _packedRates
    ) internal view returns (uint256) {
        if (_targetAmount <= _baseAmount) {
            return 0;
        }

        // calculate the delta in network tokens
        uint256 delta =
            (_targetAmount - _baseAmount).mul(_packedRates.removeAverageRateN).div(_packedRates.removeAverageRateD);

        // the delta might be very small due to precision loss
        // in which case no compensation will take place (gas optimization)
        if (delta >= settings.minNetworkCompensation()) {
            return delta;
        }

        return 0;
    }

    /**
     * @dev utility, checks whether allowance for the given spender exists and approves one if it doesn't.
     * note that we use the non standard erc-20 interface in which `approve` has no return value so that
     * this function will work for both standard and non standard tokens
     *
     * @param _token   token to check the allowance in
     * @param _spender approved address
     * @param _value   allowance amount
     */
    function ensureAllowance(
        IERC20Token _token,
        address _spender,
        uint256 _value
    ) private {
        uint256 allowance = _token.allowance(address(this), _spender);
        if (allowance < _value) {
            if (allowance > 0) safeApprove(_token, _spender, 0);
            safeApprove(_token, _spender, _value);
        }
    }

<<<<<<< HEAD
=======
    // utility to mint network tokens
    function mintNetworkTokens(
        address _owner,
        IConverterAnchor _poolAnchor,
        uint256 _amount
    ) private {
        networkTokenGovernance.mint(_owner, _amount);
        systemStore.incNetworkTokensMinted(_poolAnchor, _amount);
    }

    // utility to burn network tokens
    function burnNetworkTokens(IConverterAnchor _poolAnchor, uint256 _amount) private {
        networkTokenGovernance.burn(_amount);
        systemStore.decNetworkTokensMinted(_poolAnchor, _amount);
    }

>>>>>>> 50df2436
    // utility to get the reserve balances
    function converterReserveBalances(
        IConverter _converter,
        IERC20Token _reserveToken1,
        IERC20Token _reserveToken2
    ) private view returns (uint256, uint256) {
        return (_converter.getConnectorBalance(_reserveToken1), _converter.getConnectorBalance(_reserveToken2));
    }

    // utility to get the other reserve
    function converterOtherReserve(IConverter _converter, IERC20Token _thisReserve) private view returns (IERC20Token) {
        IERC20Token otherReserve = _converter.connectorTokens(0);
        return otherReserve != _thisReserve ? otherReserve : _converter.connectorTokens(1);
    }

    // utility to get the owner
    function ownedBy(IOwned _owned) private view returns (address) {
        return _owned.owner();
    }

    function migratePosition(uint256 _id) private {
        ProtectedLiquidity memory liquidity = oldProtectedLiquidity(_id);

        if (liquidity.provider != address(0)) {
            store.removeProtectedLiquidity(_id);
            userStore.seedPosition(
                _id,
                liquidity.provider,
                liquidity.poolToken,
                liquidity.reserveToken,
                liquidity.poolAmount,
                liquidity.reserveAmount,
                liquidity.reserveRateN,
                liquidity.reserveRateD,
                liquidity.timestamp
            );
        }
    }

    function oldProtectedLiquidity(uint256 _id) internal view returns (ProtectedLiquidity memory) {
        ProtectedLiquidity memory liquidity;
        (
            liquidity.provider,
            liquidity.poolToken,
            liquidity.reserveToken,
            liquidity.poolAmount,
            liquidity.reserveAmount,
            liquidity.reserveRateN,
            liquidity.reserveRateD,
            liquidity.timestamp
        ) = store.protectedLiquidity(_id);
        return liquidity;
    }
}<|MERGE_RESOLUTION|>--- conflicted
+++ resolved
@@ -133,13 +133,8 @@
 
     // ensures that the contract is currently removing liquidity from a converter
     modifier updatingLiquidityOnly() {
-        _updatingLiquidityOnly();
+        require(updatingLiquidity, "ERR_NOT_UPDATING_LIQUIDITY");
         _;
-    }
-
-    // error message binary size optimization
-    function _updatingLiquidityOnly() internal view {
-        require(updatingLiquidity, "ERR_NOT_UPDATING_LIQUIDITY");
     }
 
     // ensures that the portion is valid
@@ -153,9 +148,10 @@
         require(_portion > 0 && _portion <= PPM_RESOLUTION, "ERR_INVALID_PORTION");
     }
 
-    // ensures that the pool is supported
-    modifier poolSupported(IConverterAnchor _poolAnchor) {
+    // ensures that the pool is supported and whitelisted
+    modifier poolSupportedAndWhitelisted(IConverterAnchor _poolAnchor) {
         _poolSupported(_poolAnchor);
+        _poolWhitelisted(_poolAnchor);
         _;
     }
 
@@ -164,15 +160,14 @@
         require(settings.isPoolSupported(_poolAnchor), "ERR_POOL_NOT_SUPPORTED");
     }
 
-    // ensures that the pool is whitelisted
-    modifier poolWhitelisted(IConverterAnchor _poolAnchor) {
-        _poolWhitelisted(_poolAnchor);
-        _;
-    }
-
     // error message binary size optimization
     function _poolWhitelisted(IConverterAnchor _poolAnchor) internal view {
         require(settings.isPoolWhitelisted(_poolAnchor), "ERR_POOL_NOT_WHITELISTED");
+    }
+
+    // error message binary size optimization
+    function verifyEthAmount(uint256 _value) internal view {
+        require(msg.value == _value, "ERR_ETH_AMOUNT_MISMATCH");
     }
 
     /**
@@ -252,8 +247,7 @@
         override
         protected
         validAddress(_owner)
-        poolSupported(_poolAnchor)
-        poolWhitelisted(_poolAnchor)
+        poolSupportedAndWhitelisted(_poolAnchor)
         greaterThanZero(_amount)
         returns (uint256)
     {
@@ -278,8 +272,7 @@
         payable
         override
         protected
-        poolSupported(_poolAnchor)
-        poolWhitelisted(_poolAnchor)
+        poolSupportedAndWhitelisted(_poolAnchor)
         greaterThanZero(_amount)
         returns (uint256)
     {
@@ -306,13 +299,12 @@
         IERC20Token networkTokenLocal = networkToken;
 
         if (_reserveToken == networkTokenLocal) {
-            require(msg.value == 0, "ERR_ETH_AMOUNT_MISMATCH");
+            verifyEthAmount(0);
             return addNetworkTokenLiquidity(_owner, _poolAnchor, networkTokenLocal, _amount);
         }
 
         // verify that ETH was passed with the call if needed
-        uint256 val = _reserveToken == ETH_RESERVE_ADDRESS ? _amount : 0;
-        require(msg.value == val, "ERR_ETH_AMOUNT_MISMATCH");
+        verifyEthAmount(_reserveToken == ETH_RESERVE_ADDRESS ? _amount : 0);
         return addBaseTokenLiquidity(_owner, _poolAnchor, _reserveToken, networkTokenLocal, _amount);
     }
 
@@ -349,8 +341,7 @@
         // burns the network tokens from the caller. we need to transfer the tokens to the contract itself, since only
         // token holders can burn their tokens
         safeTransferFrom(_networkToken, msg.sender, address(this), _amount);
-        networkTokenGovernance.burn(_amount);
-        systemStore.decNetworkTokensMinted(_poolAnchor, _amount);
+        burnNetworkTokens(_poolAnchor, _amount);
 
         // mint governance tokens to the recipient
         govTokenGovernance.mint(_owner, _amount);
@@ -397,8 +388,7 @@
         require(newNetworkTokensMinted <= mintingLimit, "ERR_MAX_AMOUNT_REACHED");
 
         // issue new network tokens to the system
-        networkTokenGovernance.mint(address(this), newNetworkLiquidityAmount);
-        systemStore.incNetworkTokensMinted(_poolAnchor, newNetworkLiquidityAmount);
+        mintNetworkTokens(address(this), _poolAnchor, newNetworkLiquidityAmount);
 
         // transfer the base tokens from the caller and approve the converter
         ensureAllowance(_networkToken, address(converter), newNetworkLiquidityAmount);
@@ -430,8 +420,7 @@
     function poolAvailableSpace(IConverterAnchor _poolAnchor)
         external
         view
-        poolSupported(_poolAnchor)
-        poolWhitelisted(_poolAnchor)
+        poolSupportedAndWhitelisted(_poolAnchor)
         returns (uint256, uint256)
     {
         IERC20Token networkTokenLocal = networkToken;
@@ -450,8 +439,7 @@
     function baseTokenAvailableSpace(IConverterAnchor _poolAnchor)
         external
         view
-        poolSupported(_poolAnchor)
-        poolWhitelisted(_poolAnchor)
+        poolSupportedAndWhitelisted(_poolAnchor)
         returns (uint256)
     {
         return baseTokenAvailableSpace(_poolAnchor, networkToken);
@@ -466,8 +454,7 @@
     function networkTokenAvailableSpace(IConverterAnchor _poolAnchor)
         external
         view
-        poolSupported(_poolAnchor)
-        poolWhitelisted(_poolAnchor)
+        poolSupportedAndWhitelisted(_poolAnchor)
         returns (uint256)
     {
         return networkTokenAvailableSpace(_poolAnchor, networkToken);
@@ -746,8 +733,7 @@
         // remove network token liquidity
         if (liquidity.reserveToken == networkTokenLocal) {
             // mint network tokens for the caller and lock them
-            networkTokenGovernance.mint(address(wallet), targetAmount);
-            systemStore.incNetworkTokensMinted(liquidity.poolToken, targetAmount);
+            mintNetworkTokens(address(store), liquidity.poolToken, targetAmount);
             lockTokens(_provider, targetAmount);
             return;
         }
@@ -797,8 +783,7 @@
         // if the contract still holds network tokens, burn them
         uint256 networkBalance = networkTokenLocal.balanceOf(address(this));
         if (networkBalance > 0) {
-            networkTokenGovernance.burn(networkBalance);
-            systemStore.decNetworkTokensMinted(liquidity.poolToken, networkBalance);
+            burnNetworkTokens(liquidity.poolToken, networkBalance);
         }
     }
 
@@ -1112,9 +1097,9 @@
         uint256 _averageRateD,
         uint32 _maxDeviation
     ) internal pure returns (bool) {
-        uint256 min =
-            _spotRateN.mul(_averageRateD).mul(PPM_RESOLUTION - _maxDeviation).mul(PPM_RESOLUTION - _maxDeviation);
-        uint256 mid = _spotRateD.mul(_averageRateN).mul(PPM_RESOLUTION - _maxDeviation).mul(PPM_RESOLUTION);
+        uint256 ppmDelta = PPM_RESOLUTION - _maxDeviation;
+        uint256 min = _spotRateN.mul(_averageRateD).mul(ppmDelta).mul(ppmDelta);
+        uint256 mid = _spotRateD.mul(_averageRateN).mul(ppmDelta).mul(PPM_RESOLUTION);
         uint256 max = _spotRateN.mul(_averageRateD).mul(PPM_RESOLUTION).mul(PPM_RESOLUTION);
         return min <= mid && mid <= max;
     }
@@ -1365,8 +1350,6 @@
         }
     }
 
-<<<<<<< HEAD
-=======
     // utility to mint network tokens
     function mintNetworkTokens(
         address _owner,
@@ -1383,7 +1366,6 @@
         systemStore.decNetworkTokensMinted(_poolAnchor, _amount);
     }
 
->>>>>>> 50df2436
     // utility to get the reserve balances
     function converterReserveBalances(
         IConverter _converter,
