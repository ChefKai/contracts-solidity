const fs = require('fs');
const path = require('path');
const Web3 = require('web3');

const CFG_FILE_NAME = process.argv[2];
const NODE_ADDRESS = process.argv[3];
const PRIVATE_KEY = process.argv[4];

const ARTIFACTS_DIR = path.resolve(__dirname, '../build');

const MIN_GAS_LIMIT = 100000;

const ROLE_OWNER = Web3.utils.keccak256('ROLE_OWNER');
const ROLE_GOVERNOR = Web3.utils.keccak256('ROLE_GOVERNOR');
const ROLE_MINTER = Web3.utils.keccak256('ROLE_MINTER');

const getConfig = () => {
    return JSON.parse(fs.readFileSync(CFG_FILE_NAME, { encoding: 'utf8' }));
};

const setConfig = (record) => {
    fs.writeFileSync(CFG_FILE_NAME, JSON.stringify({ ...getConfig(), ...record }, null, 4));
};

const scan = async (message) => {
    process.stdout.write(message);
    return await new Promise((resolve, reject) => {
        process.stdin.resume();
        process.stdin.once('data', (data) => {
            process.stdin.pause();
            resolve(data.toString().trim());
        });
    });
};

const getGasPrice = async (web3) => {
    while (true) {
        const nodeGasPrice = await web3.eth.getGasPrice();
        const userGasPrice = await scan(`Enter gas-price or leave empty to use ${nodeGasPrice}: `);
        if (/^\d+$/.test(userGasPrice)) {
            return userGasPrice;
        }
        if (userGasPrice === '') {
            return nodeGasPrice;
        }
        console.log('Illegal gas-price');
    }
};

const getTransactionReceipt = async (web3) => {
    while (true) {
        const hash = await scan('Enter transaction-hash or leave empty to retry: ');
        if (/^0x([0-9A-Fa-f]{64})$/.test(hash)) {
            const receipt = await web3.eth.getTransactionReceipt(hash);
            if (receipt) {
                return receipt;
            }
            console.log('Invalid transaction-hash');
        } else if (hash) {
            console.log('Illegal transaction-hash');
        } else {
            return null;
        }
    }
};

const send = async (web3, account, gasPrice, transaction, value = 0) => {
    while (true) {
        try {
            const tx = {
                to: transaction._parent._address,
                data: transaction.encodeABI(),
                gas: Math.max(await transaction.estimateGas({ from: account.address, value: value }), MIN_GAS_LIMIT),
                gasPrice: gasPrice || (await getGasPrice(web3)),
                chainId: await web3.eth.net.getId(),
                value: value
            };
            const signed = await web3.eth.accounts.signTransaction(tx, account.privateKey);
            const receipt = await web3.eth.sendSignedTransaction(signed.rawTransaction);
            return receipt;
        } catch (error) {
            console.log(error.message);
            const receipt = await getTransactionReceipt(web3);
            if (receipt) {
                return receipt;
            }
        }
    }
};

const deploy = async (web3, account, gasPrice, contractId, contractName, contractArgs) => {
    if (getConfig()[contractId] === undefined) {
        const abi = fs.readFileSync(path.join(ARTIFACTS_DIR, contractName + '.abi'), { encoding: 'utf8' });
        const bin = fs.readFileSync(path.join(ARTIFACTS_DIR, contractName + '.bin'), { encoding: 'utf8' });
        const contract = new web3.eth.Contract(JSON.parse(abi));
        const options = { data: '0x' + bin, arguments: contractArgs };
        const transaction = contract.deploy(options);
        const receipt = await send(web3, account, gasPrice, transaction);
        const args = transaction.encodeABI().slice(options.data.length);
        console.log(`${contractId} deployed at ${receipt.contractAddress}`);
        setConfig({
            [contractId]: {
                name: contractName,
                addr: receipt.contractAddress,
                args: args
            }
        });
    }
    return deployed(web3, contractName, getConfig()[contractId].addr);
};

const deployed = (web3, contractName, contractAddr) => {
    const abi = fs.readFileSync(path.join(ARTIFACTS_DIR, contractName + '.abi'), {
        encoding: 'utf8'
    });
    return new web3.eth.Contract(JSON.parse(abi), contractAddr);
};

const decimalToInteger = (value, decimals) => {
    const parts = [...value.split('.'), ''];
    return parts[0] + parts[1].padEnd(decimals, '0');
};

const percentageToPPM = (value) => {
    return decimalToInteger(value.replace('%', ''), 4);
};

const run = async () => {
    const web3 = new Web3(NODE_ADDRESS);

    const gasPrice = await getGasPrice(web3);
    const account = web3.eth.accounts.privateKeyToAccount(PRIVATE_KEY);
    const web3Func = (func, ...args) => func(web3, account, gasPrice, ...args);

    const reserves = {
        ETH: {
            address: '0xEeeeeEeeeEeEeeEeEeEeeEEEeeeeEeeeeeeeEEeE',
            decimals: 18
        }
    };

    let phase = 0;
    if (getConfig().phase === undefined) {
        setConfig({ phase });
    }

    const execute = async (transaction, ...args) => {
        if (getConfig().phase === phase++) {
            await web3Func(send, transaction, ...args);
            console.log(`phase ${phase} executed`);
            setConfig({ phase });
        }
    };

    // main contracts
    const contractRegistry = await web3Func(deploy, 'contractRegistry', 'ContractRegistry', []);
    const converterFactory = await web3Func(deploy, 'converterFactory', 'ConverterFactory', []);
    const bancorFormula = await web3Func(deploy, 'bancorFormula', 'BancorFormula', []);
    const bancorNetwork = await web3Func(deploy, 'bancorNetwork', 'BancorNetwork', [contractRegistry._address]);
    const conversionPathFinder = await web3Func(deploy, 'conversionPathFinder', 'ConversionPathFinder', [
        contractRegistry._address
    ]);
    const converterUpgrader = await web3Func(deploy, 'converterUpgrader', 'ConverterUpgrader', [
        contractRegistry._address
    ]);
    const converterRegistry = await web3Func(deploy, 'converterRegistry', 'ConverterRegistry', [
        contractRegistry._address
    ]);
    const converterRegistryData = await web3Func(deploy, 'converterRegistryData', 'ConverterRegistryData', [
        contractRegistry._address
    ]);

    const networkFeeWallet = await web3Func(deploy, 'networkFeeWallet', 'TokenHolder', []);
    const networkSettings = await web3Func(deploy, 'networkSettings', 'NetworkSettings', [
        networkFeeWallet._address,
        0
    ]);

    const liquidityPoolV1ConverterFactory = await web3Func(
        deploy,
        'liquidityPoolV1ConverterFactory',
        'LiquidityPoolV1ConverterFactory',
        []
    );
    const standardPoolConverterFactory = await web3Func(
        deploy,
        'standardPoolConverterFactory',
        'StandardPoolConverterFactory',
        []
    );

    // contract deployment for etherscan verification only
    const poolToken1 = await web3Func(deploy, 'poolToken1', 'DSToken', ['Token1', 'TKN1', 18]);
    const poolToken2 = await web3Func(deploy, 'poolToken2', 'DSToken', ['Token2', 'TKN2', 18]);
    await web3Func(deploy, 'liquidityPoolV1Converter', 'LiquidityPoolV1Converter', [
        poolToken2._address,
        contractRegistry._address,
        1000
    ]);
    await web3Func(deploy, 'standardPoolConverter', 'StandardPoolConverter', [
        poolToken2._address,
        contractRegistry._address,
        1000
    ]);

    // initialize contract registry
    await execute(
        contractRegistry.methods.registerAddress(Web3.utils.asciiToHex('ContractRegistry'), contractRegistry._address)
    );
    await execute(
        contractRegistry.methods.registerAddress(Web3.utils.asciiToHex('ConverterFactory'), converterFactory._address)
    );
    await execute(
        contractRegistry.methods.registerAddress(Web3.utils.asciiToHex('BancorFormula'), bancorFormula._address)
    );
    await execute(
        contractRegistry.methods.registerAddress(Web3.utils.asciiToHex('BancorNetwork'), bancorNetwork._address)
    );
    await execute(
        contractRegistry.methods.registerAddress(Web3.utils.asciiToHex('NetworkSettings'), networkSettings._address)
    );

    await execute(
        contractRegistry.methods.registerAddress(
            Web3.utils.asciiToHex('ConversionPathFinder'),
            conversionPathFinder._address
        )
    );
    await execute(
        contractRegistry.methods.registerAddress(
            Web3.utils.asciiToHex('BancorConverterUpgrader'),
            converterUpgrader._address
        )
    );
    await execute(
        contractRegistry.methods.registerAddress(
            Web3.utils.asciiToHex('BancorConverterRegistry'),
            converterRegistry._address
        )
    );
    await execute(
        contractRegistry.methods.registerAddress(
            Web3.utils.asciiToHex('BancorConverterRegistryData'),
            converterRegistryData._address
        )
    );

    // initialize converter factory
    await execute(converterFactory.methods.registerTypedConverterFactory(liquidityPoolV1ConverterFactory._address));
    await execute(converterFactory.methods.registerTypedConverterFactory(standardPoolConverterFactory._address));

    for (const reserve of getConfig().reserves) {
        if (reserve.address) {
            const token = deployed(web3, 'ERC20', reserve.address);
            const symbol = await token.methods.symbol().call();
            const decimals = await token.methods.symbol().call();
            reserves[symbol] = { address: token._address, decimals: decimals };
        } else {
            const name = reserve.symbol + ' DS Token';
            const symbol = reserve.symbol;
            const decimals = reserve.decimals;
            const supply = decimalToInteger(reserve.supply, decimals);
            const nonce = await web3.eth.getTransactionCount(account.address);
            const token = await web3Func(deploy, 'dsToken-' + symbol, 'DSToken', [name, symbol, decimals]);
            if (nonce !== (await web3.eth.getTransactionCount(account.address))) {
                await execute(token.methods.issue(account.address, supply));
            }
            reserves[symbol] = { address: token._address, decimals };
        }
    }

    for (const [converter, index] of getConfig().converters.map((converter, index) => [converter, index])) {
        const type = converter.type;
        const name = converter.symbol + ' Liquidity Pool';
        const symbol = converter.symbol;
        const decimals = converter.decimals;
        const fee = percentageToPPM(converter.fee);
        const tokens = converter.reserves.map((reserve) => reserves[reserve.symbol].address);
        const weights = converter.reserves.map((reserve) => percentageToPPM(reserve.weight));
        const amounts = converter.reserves.map((reserve) =>
            decimalToInteger(reserve.balance, reserves[reserve.symbol].decimals)
        );
        const value = amounts[converter.reserves.findIndex((reserve) => reserve.symbol === 'ETH')];

        await execute(
            converterRegistry.methods.newConverter(
                type,
                name,
                symbol,
                decimals,
                percentageToPPM('100%'),
                tokens,
                weights
            )
        );

        const converterAnchor = deployed(
            web3,
            'IConverterAnchor',
            await converterRegistry.methods.getAnchor(index).call()
        );

        const converterBase = deployed(web3, 'ConverterBase', await converterAnchor.methods.owner().call());
        await execute(converterBase.methods.acceptOwnership());
        await execute(converterBase.methods.setConversionFee(fee));

        if (amounts.every((amount) => amount > 0)) {
            for (let i = 0; i < converter.reserves.length; i++) {
                const reserve = converter.reserves[i];
                if (reserve.symbol !== 'ETH') {
                    const deployedToken = deployed(web3, 'ERC20', tokens[i]);
                    await execute(deployedToken.methods.approve(converterBase._address, amounts[i]));
                }
            }

            const deployedConverterType = { 1: 'LiquidityPoolV1Converter', 3: 'StandardPoolConverter' }[type];
            const deployedConverter = deployed(web3, deployedConverterType, converterBase._address);
<<<<<<< HEAD
            await execute(
                deployedConverter.methods['addLiquidity(address[],uint256[],uint256)'](tokens, amounts, 1),
                value
            );
=======
            await execute(deployedConverter.methods.addLiquidity(tokens, amounts, 1), value);
>>>>>>> e7b63754
        }

        reserves[converter.symbol] = {
            address: converterAnchor._address,
            decimals: decimals
        };
    }

    await execute(contractRegistry.methods.registerAddress(Web3.utils.asciiToHex('BNTToken'), reserves.BNT.address));
    await execute(conversionPathFinder.methods.setAnchorToken(reserves.BNT.address));
    await execute(bancorFormula.methods.init());

    const bntTokenGovernance = await web3Func(deploy, 'bntTokenGovernance', 'TokenGovernance', [reserves.BNT.address]);
    const vbntTokenGovernance = await web3Func(deploy, 'vbntTokenGovernance', 'TokenGovernance', [
        reserves.vBNT.address
    ]);

    await execute(bntTokenGovernance.methods.grantRole(ROLE_GOVERNOR, account.address));
    await execute(vbntTokenGovernance.methods.grantRole(ROLE_GOVERNOR, account.address));

    const checkpointStore = await web3Func(deploy, 'checkpointStore', 'CheckpointStore', []);
    const liquidityProtectionSettings = await web3Func(
        deploy,
        'liquidityProtectionSettings',
        'LiquidityProtectionSettings',
        [reserves.BNT.address, contractRegistry._address]
    );
    const liquidityProtectionStore = await web3Func(deploy, 'liquidityProtectionStore', 'LiquidityProtectionStore', []);
    const liquidityProtectionStats = await web3Func(deploy, 'liquidityProtectionStats', 'LiquidityProtectionStats', []);
    const liquidityProtectionSystemStore = await web3Func(
        deploy,
        'liquidityProtectionSystemStore',
        'LiquidityProtectionSystemStore',
        []
    );
    const liquidityProtectionWallet = await web3Func(deploy, 'liquidityProtectionWallet', 'TokenHolder', []);

    const liquidityProtection = await web3Func(deploy, 'liquidityProtection', 'LiquidityProtection', [
        [
            liquidityProtectionSettings._address,
            liquidityProtectionStore._address,
            liquidityProtectionStats._address,
            liquidityProtectionSystemStore._address,
            liquidityProtectionWallet._address,
            bntTokenGovernance._address,
            vbntTokenGovernance._address,
            checkpointStore._address
        ]
    ]);

    await execute(checkpointStore.methods.grantRole(ROLE_OWNER, liquidityProtection._address));

    // granting the LP contract both of the MINTER roles requires the deployer to have the GOVERNOR role
    await execute(bntTokenGovernance.methods.grantRole(ROLE_MINTER, liquidityProtection._address));
    await execute(vbntTokenGovernance.methods.grantRole(ROLE_MINTER, liquidityProtection._address));

    await execute(liquidityProtectionStats.methods.grantRole(ROLE_OWNER, liquidityProtection._address));
    await execute(liquidityProtectionSystemStore.methods.grantRole(ROLE_OWNER, liquidityProtection._address));

    await execute(
        contractRegistry.methods.registerAddress(
            Web3.utils.asciiToHex('LiquidityProtection'),
            liquidityProtection._address
        )
    );

    await execute(liquidityProtectionStore.methods.transferOwnership(liquidityProtection._address));
    await execute(liquidityProtection.methods.acceptStoreOwnership());

    await execute(liquidityProtectionWallet.methods.transferOwnership(liquidityProtection._address));
    await execute(liquidityProtection.methods.acceptWalletOwnership());

    const params = getConfig().liquidityProtectionParams;

    const minNetworkTokenLiquidityForMinting = decimalToInteger(
        params.minNetworkTokenLiquidityForMinting,
        reserves.BNT.decimals
    );
    await execute(
        liquidityProtectionSettings.methods.setMinNetworkTokenLiquidityForMinting(minNetworkTokenLiquidityForMinting)
    );

    const defaultNetworkTokenMintingLimit = decimalToInteger(
        params.defaultNetworkTokenMintingLimit,
        reserves.BNT.decimals
    );
    await execute(
        liquidityProtectionSettings.methods.setDefaultNetworkTokenMintingLimit(defaultNetworkTokenMintingLimit)
    );

    await execute(
        liquidityProtectionSettings.methods.setProtectionDelays(params.minProtectionDelay, params.maxProtectionDelay)
    );
    await execute(liquidityProtectionSettings.methods.setLockDuration(params.lockDuration));

    for (const converter of params.converters) {
        await execute(liquidityProtectionSettings.methods.addPoolToWhitelist(reserves[converter].address));
    }

    const vortexBurner = await web3Func(deploy, 'vortexBurner', 'VortexBurner', [
        reserves.BNT.address,
        vbntTokenGovernance._address,
        contractRegistry._address
    ]);

    await execute(networkFeeWallet.methods.transferOwnership(vortexBurner._address));
    await execute(vortexBurner.methods.acceptNetworkFeeOwnership());

    web3.currentProvider.disconnect();
};

run();<|MERGE_RESOLUTION|>--- conflicted
+++ resolved
@@ -315,14 +315,7 @@
 
             const deployedConverterType = { 1: 'LiquidityPoolV1Converter', 3: 'StandardPoolConverter' }[type];
             const deployedConverter = deployed(web3, deployedConverterType, converterBase._address);
-<<<<<<< HEAD
-            await execute(
-                deployedConverter.methods['addLiquidity(address[],uint256[],uint256)'](tokens, amounts, 1),
-                value
-            );
-=======
             await execute(deployedConverter.methods.addLiquidity(tokens, amounts, 1), value);
->>>>>>> e7b63754
         }
 
         reserves[converter.symbol] = {
